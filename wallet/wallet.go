--- conflicted
+++ resolved
@@ -724,41 +724,6 @@
 	return nil
 }
 
-<<<<<<< HEAD
-// getSyncRange determines the best height range to sync with the chain to
-// ensure we don't rescan blocks more than once.
-func (w *Wallet) getSyncRange(chainClient chain.Interface,
-	birthdayBlock *waddrmgr.BlockStamp) (int32, int32, error) {
-
-	// The wallet requires to store up to MaxReorgDepth blocks, so we'll
-	// start from there, unless our birthday is before it.
-	_, bestHeight, err := chainClient.GetBestBlock()
-	if err != nil {
-		return 0, 0, err
-	}
-	// TODO(yuraolex): fix this back
-	startHeight := bestHeight - 100 + 1
-	//startHeight := bestHeight - waddrmgr.MaxReorgDepth + 1
-	if startHeight < 0 {
-		startHeight = 0
-	}
-	if birthdayBlock.Height < startHeight {
-		startHeight = birthdayBlock.Height
-	}
-
-	// If the wallet's tip has surpassed our starting height, then we'll
-	// start there as we don't need to rescan blocks we've already
-	// processed.
-	walletHeight := w.Manager.SyncedTo().Height
-	if walletHeight > startHeight {
-		startHeight = walletHeight
-	}
-
-	return startHeight, bestHeight, nil
-}
-
-=======
->>>>>>> 505acf51
 // defaultScopeManagers fetches the ScopedKeyManagers from the wallet using the
 // default set of key scopes.
 func (w *Wallet) defaultScopeManagers() (
