// Copyright (c) 2013-2017 The btcsuite developers
// Copyright (c) 2015-2016 The Decred developers
// Use of this source code is governed by an ISC
// license that can be found in the LICENSE file.

package wallet

import (
	"bytes"
	"encoding/hex"
	"errors"
	"fmt"
	"sort"
	"strings"
	"sync"
	"time"

	"github.com/btcsuite/btcd/blockchain"
	"github.com/btcsuite/btcd/btcec"
	"github.com/btcsuite/btcd/btcjson"
	"github.com/btcsuite/btcd/chaincfg"
	"github.com/btcsuite/btcd/chaincfg/chainhash"
	"github.com/btcsuite/btcd/rpcclient"
	"github.com/btcsuite/btcd/txscript"
	"github.com/btcsuite/btcd/wire"
	"github.com/btcsuite/btcutil"
	"github.com/btcsuite/btcutil/hdkeychain"
	"github.com/btcsuite/btcwallet/chain"
	"github.com/btcsuite/btcwallet/waddrmgr"
	"github.com/btcsuite/btcwallet/wallet/txauthor"
	"github.com/btcsuite/btcwallet/wallet/txrules"
	"github.com/btcsuite/btcwallet/walletdb"
	"github.com/btcsuite/btcwallet/walletdb/migration"
	"github.com/btcsuite/btcwallet/wtxmgr"
	"github.com/davecgh/go-spew/spew"
)

const (
	// InsecurePubPassphrase is the default outer encryption passphrase used
	// for public data (everything but private keys).  Using a non-default
	// public passphrase can prevent an attacker without the public
	// passphrase from discovering all past and future wallet addresses if
	// they gain access to the wallet database.
	//
	// NOTE: at time of writing, public encryption only applies to public
	// data in the waddrmgr namespace.  Transactions are not yet encrypted.
	InsecurePubPassphrase = "public"

	walletDbWatchingOnlyName = "wowallet.db"

	// recoveryBatchSize is the default number of blocks that will be
	// scanned successively by the recovery manager, in the event that the
	// wallet is started in recovery mode.
	recoveryBatchSize = 2000
)

var (
	// ErrNotSynced describes an error where an operation cannot complete
	// due wallet being out of sync (and perhaps currently syncing with)
	// the remote chain server.
	ErrNotSynced = errors.New("wallet is not synchronized with the chain server")

	// ErrWalletShuttingDown is an error returned when we attempt to make a
	// request to the wallet but it is in the process of or has already shut
	// down.
	ErrWalletShuttingDown = errors.New("wallet shutting down")

	// Namespace bucket keys.
	waddrmgrNamespaceKey = []byte("waddrmgr")
	wtxmgrNamespaceKey   = []byte("wtxmgr")
)

// Wallet is a structure containing all the components for a
// complete wallet.  It contains the Armory-style key store
// addresses and keys),
type Wallet struct {
	publicPassphrase []byte

	// Data stores
	db      walletdb.DB
	Manager *waddrmgr.Manager
	TxStore *wtxmgr.Store

	chainClient        chain.Interface
	chainClientLock    sync.Mutex
	chainClientSynced  bool
	chainClientSyncMtx sync.Mutex

	lockedOutpoints map[wire.OutPoint]struct{}

	recoveryWindow uint32

	// Channels for rescan processing.  Requests are added and merged with
	// any waiting requests, before being sent to another goroutine to
	// call the rescan RPC.
	rescanAddJob        chan *RescanJob
	rescanBatch         chan *rescanBatch
	rescanNotifications chan interface{} // From chain server
	rescanProgress      chan *RescanProgressMsg
	rescanFinished      chan *RescanFinishedMsg

	// Channel for transaction creation requests.
	createTxRequests chan createTxRequest

	// Channels for the manager locker.
	unlockRequests     chan unlockRequest
	lockRequests       chan struct{}
	holdUnlockRequests chan chan heldUnlock
	lockState          chan bool
	changePassphrase   chan changePassphraseRequest
	changePassphrases  chan changePassphrasesRequest

	// Information for reorganization handling.
	reorganizingLock sync.Mutex
	reorganizeToHash chainhash.Hash
	reorganizing     bool

	NtfnServer *NotificationServer

	chainParams *chaincfg.Params
	wg          sync.WaitGroup

	started bool
	quit    chan struct{}
	quitMu  sync.Mutex
}

// Start starts the goroutines necessary to manage a wallet.
func (w *Wallet) Start() {
	w.quitMu.Lock()
	select {
	case <-w.quit:
		// Restart the wallet goroutines after shutdown finishes.
		w.WaitForShutdown()
		w.quit = make(chan struct{})
	default:
		// Ignore when the wallet is still running.
		if w.started {
			w.quitMu.Unlock()
			return
		}
		w.started = true
	}
	w.quitMu.Unlock()

	w.wg.Add(2)
	go w.txCreator()
	go w.walletLocker()
}

// SynchronizeRPC associates the wallet with the consensus RPC client,
// synchronizes the wallet with the latest changes to the blockchain, and
// continuously updates the wallet through RPC notifications.
//
// This method is unstable and will be removed when all syncing logic is moved
// outside of the wallet package.
func (w *Wallet) SynchronizeRPC(chainClient chain.Interface) {
	w.quitMu.Lock()
	select {
	case <-w.quit:
		w.quitMu.Unlock()
		return
	default:
	}
	w.quitMu.Unlock()

	// TODO: Ignoring the new client when one is already set breaks callers
	// who are replacing the client, perhaps after a disconnect.
	w.chainClientLock.Lock()
	if w.chainClient != nil {
		w.chainClientLock.Unlock()
		return
	}
	w.chainClient = chainClient

	// If the chain client is a NeutrinoClient instance, set a birthday so
	// we don't download all the filters as we go.
	switch cc := chainClient.(type) {
	case *chain.NeutrinoClient:
		cc.SetStartTime(w.Manager.Birthday())
	case *chain.BitcoindClient:
		cc.SetBirthday(w.Manager.Birthday())
	}
	w.chainClientLock.Unlock()

	// TODO: It would be preferable to either run these goroutines
	// separately from the wallet (use wallet mutator functions to
	// make changes from the RPC client) and not have to stop and
	// restart them each time the client disconnects and reconnets.
	w.wg.Add(4)
	go w.handleChainNotifications()
	go w.rescanBatchHandler()
	go w.rescanProgressHandler()
	go w.rescanRPCHandler()
}

// requireChainClient marks that a wallet method can only be completed when the
// consensus RPC server is set.  This function and all functions that call it
// are unstable and will need to be moved when the syncing code is moved out of
// the wallet.
func (w *Wallet) requireChainClient() (chain.Interface, error) {
	w.chainClientLock.Lock()
	chainClient := w.chainClient
	w.chainClientLock.Unlock()
	if chainClient == nil {
		return nil, errors.New("blockchain RPC is inactive")
	}
	return chainClient, nil
}

// ChainClient returns the optional consensus RPC client associated with the
// wallet.
//
// This function is unstable and will be removed once sync logic is moved out of
// the wallet.
func (w *Wallet) ChainClient() chain.Interface {
	w.chainClientLock.Lock()
	chainClient := w.chainClient
	w.chainClientLock.Unlock()
	return chainClient
}

// quitChan atomically reads the quit channel.
func (w *Wallet) quitChan() <-chan struct{} {
	w.quitMu.Lock()
	c := w.quit
	w.quitMu.Unlock()
	return c
}

// Stop signals all wallet goroutines to shutdown.
func (w *Wallet) Stop() {
	w.quitMu.Lock()
	quit := w.quit
	w.quitMu.Unlock()

	select {
	case <-quit:
	default:
		close(quit)
		w.chainClientLock.Lock()
		if w.chainClient != nil {
			w.chainClient.Stop()
			w.chainClient = nil
		}
		w.chainClientLock.Unlock()
	}
}

// ShuttingDown returns whether the wallet is currently in the process of
// shutting down or not.
func (w *Wallet) ShuttingDown() bool {
	select {
	case <-w.quitChan():
		return true
	default:
		return false
	}
}

// WaitForShutdown blocks until all wallet goroutines have finished executing.
func (w *Wallet) WaitForShutdown() {
	w.chainClientLock.Lock()
	if w.chainClient != nil {
		w.chainClient.WaitForShutdown()
	}
	w.chainClientLock.Unlock()
	w.wg.Wait()
}

// SynchronizingToNetwork returns whether the wallet is currently synchronizing
// with the Bitcoin network.
func (w *Wallet) SynchronizingToNetwork() bool {
	// At the moment, RPC is the only synchronization method.  In the
	// future, when SPV is added, a separate check will also be needed, or
	// SPV could always be enabled if RPC was not explicitly specified when
	// creating the wallet.
	w.chainClientSyncMtx.Lock()
	syncing := w.chainClient != nil
	w.chainClientSyncMtx.Unlock()
	return syncing
}

// ChainSynced returns whether the wallet has been attached to a chain server
// and synced up to the best block on the main chain.
func (w *Wallet) ChainSynced() bool {
	w.chainClientSyncMtx.Lock()
	synced := w.chainClientSynced
	w.chainClientSyncMtx.Unlock()
	return synced
}

// SetChainSynced marks whether the wallet is connected to and currently in sync
// with the latest block notified by the chain server.
//
// NOTE: Due to an API limitation with rpcclient, this may return true after
// the client disconnected (and is attempting a reconnect).  This will be unknown
// until the reconnect notification is received, at which point the wallet can be
// marked out of sync again until after the next rescan completes.
func (w *Wallet) SetChainSynced(synced bool) {
	w.chainClientSyncMtx.Lock()
	w.chainClientSynced = synced
	w.chainClientSyncMtx.Unlock()
}

// activeData returns the currently-active receiving addresses and all unspent
// outputs.  This is primarely intended to provide the parameters for a
// rescan request.
func (w *Wallet) activeData(dbtx walletdb.ReadTx) ([]btcutil.Address, []wtxmgr.Credit, error) {
	addrmgrNs := dbtx.ReadBucket(waddrmgrNamespaceKey)
	txmgrNs := dbtx.ReadBucket(wtxmgrNamespaceKey)

	var addrs []btcutil.Address
	err := w.Manager.ForEachActiveAddress(addrmgrNs, func(addr btcutil.Address) error {
		addrs = append(addrs, addr)
		return nil
	})
	if err != nil {
		return nil, nil, err
	}
	unspent, err := w.TxStore.UnspentOutputs(txmgrNs)
	return addrs, unspent, err
}

// syncWithChain brings the wallet up to date with the current chain server
// connection. It creates a rescan request and blocks until the rescan has
// finished. The birthday block can be passed in, if set, to ensure we can
// properly detect if it gets rolled back.
func (w *Wallet) syncWithChain(birthdayStamp *waddrmgr.BlockStamp) error {
	chainClient, err := w.requireChainClient()
	if err != nil {
		return err
	}

	// We'll wait until the backend is synced to ensure we get the latest
	// MaxReorgDepth blocks to store. We don't do this for development
	// environments as we can't guarantee a lively chain.
	if !w.isDevEnv() {
		log.Debug("Waiting for chain backend to sync to tip")
		if err := w.waitUntilBackendSynced(chainClient); err != nil {
			return err
		}
		log.Debug("Chain backend synced to tip!")
	}

	// If we've yet to find our birthday block, we'll do so now.
	if birthdayStamp == nil {
		var err error
		birthdayStamp, err = locateBirthdayBlock(
			chainClient, w.Manager.Birthday(),
		)
		if err != nil {
			return fmt.Errorf("unable to locate birthday block: %v",
				err)
		}

		// We'll also determine our initial sync starting height. This
		// is needed as the wallet can now begin storing blocks from an
		// arbitrary height, rather than all the blocks from genesis, so
		// we persist this height to ensure we don't store any blocks
		// before it.
		startHeight, _, err := w.getSyncRange(chainClient, birthdayStamp)
		if err != nil {
			return err
		}
		startHash, err := chainClient.GetBlockHash(int64(startHeight))
		if err != nil {
			return err
		}
		startHeader, err := chainClient.GetBlockHeader(startHash)
		if err != nil {
			return err
		}

		err = walletdb.Update(w.db, func(tx walletdb.ReadWriteTx) error {
			ns := tx.ReadWriteBucket(waddrmgrNamespaceKey)
			err := w.Manager.SetSyncedTo(ns, &waddrmgr.BlockStamp{
				Hash:      *startHash,
				Height:    startHeight,
				Timestamp: startHeader.Timestamp,
			})
			if err != nil {
				return err
			}
			return w.Manager.SetBirthdayBlock(ns, *birthdayStamp, true)
		})
		if err != nil {
			return fmt.Errorf("unable to persist initial sync "+
				"data: %v", err)
		}
	}

	// If the wallet requested an on-chain recovery of its funds, we'll do
	// so now.
	if w.recoveryWindow > 0 {
		if err := w.recovery(chainClient, birthdayStamp); err != nil {
			return fmt.Errorf("unable to perform wallet recovery: "+
				"%v", err)
		}
	}

	// Compare previously-seen blocks against the current chain. If any of
	// these blocks no longer exist, rollback all of the missing blocks
	// before catching up with the rescan.
	rollback := false
	rollbackStamp := w.Manager.SyncedTo()
	err = walletdb.Update(w.db, func(tx walletdb.ReadWriteTx) error {
		addrmgrNs := tx.ReadWriteBucket(waddrmgrNamespaceKey)
		txmgrNs := tx.ReadWriteBucket(wtxmgrNamespaceKey)

		for height := rollbackStamp.Height; true; height-- {
			hash, err := w.Manager.BlockHash(addrmgrNs, height)
			if err != nil {
				return err
			}
			chainHash, err := chainClient.GetBlockHash(int64(height))
			if err != nil {
				return err
			}
			header, err := chainClient.GetBlockHeader(chainHash)
			if err != nil {
				return err
			}

			rollbackStamp.Hash = *chainHash
			rollbackStamp.Height = height
			rollbackStamp.Timestamp = header.Timestamp

			if bytes.Equal(hash[:], chainHash[:]) {
				break
			}
			rollback = true
		}

		// If a rollback did not happen, we can proceed safely.
		if !rollback {
			return nil
		}

		// Otherwise, we'll mark this as our new synced height.
		err := w.Manager.SetSyncedTo(addrmgrNs, &rollbackStamp)
		if err != nil {
			return err
		}

		// If the rollback happened to go beyond our birthday stamp,
		// we'll need to find a new one by syncing with the chain again
		// until finding one.
		if rollbackStamp.Height <= birthdayStamp.Height &&
			rollbackStamp.Hash != birthdayStamp.Hash {

			err := w.Manager.SetBirthdayBlock(
				addrmgrNs, rollbackStamp, true,
			)
			if err != nil {
				return err
			}
		}

		// Finally, we'll roll back our transaction store to reflect the
		// stale state. `Rollback` unconfirms transactions at and beyond
		// the passed height, so add one to the new synced-to height to
		// prevent unconfirming transactions in the synced-to block.
		return w.TxStore.Rollback(txmgrNs, rollbackStamp.Height+1)
	})
	if err != nil {
		return err
	}

	// Request notifications for connected and disconnected blocks.
	//
	// TODO(jrick): Either request this notification only once, or when
	// rpcclient is modified to allow some notification request to not
	// automatically resent on reconnect, include the notifyblocks request
	// as well.  I am leaning towards allowing off all rpcclient
	// notification re-registrations, in which case the code here should be
	// left as is.
	if err := chainClient.NotifyBlocks(); err != nil {
		return err
	}

	// Finally, we'll trigger a wallet rescan and request notifications for
	// transactions sending to all wallet addresses and spending all wallet
	// UTXOs.
	var (
		addrs   []btcutil.Address
		unspent []wtxmgr.Credit
	)
	err = walletdb.View(w.db, func(dbtx walletdb.ReadTx) error {
		addrs, unspent, err = w.activeData(dbtx)
		return err
	})
	if err != nil {
		return err
	}

	return w.rescanWithTarget(addrs, unspent, nil)
}

// isDevEnv determines whether the wallet is currently under a local developer
// environment, e.g. simnet or regtest.
func (w *Wallet) isDevEnv() bool {
	switch uint32(w.ChainParams().Net) {
	case uint32(chaincfg.RegressionNetParams.Net):
	case uint32(chaincfg.SimNetParams.Net):
	default:
		return false
	}
	return true
}

// waitUntilBackendSynced blocks until the chain backend considers itself
// "current".
func (w *Wallet) waitUntilBackendSynced(chainClient chain.Interface) error {
	// We'll poll every second to determine if our chain considers itself
	// "current".
	t := time.NewTicker(time.Second)
	defer t.Stop()

	for {
		select {
		case <-t.C:
			if chainClient.IsCurrent() {
				return nil
			}
		case <-w.quitChan():
			return ErrWalletShuttingDown
		}
	}
}

// locateBirthdayBlock returns a block that meets the given birthday timestamp
// by a margin of +/-2 hours. This is safe to do as the timestamp is already 2
// days in the past of the actual timestamp.
func locateBirthdayBlock(chainClient chainConn,
	birthday time.Time) (*waddrmgr.BlockStamp, error) {

	// Retrieve the lookup range for our block.
	startHeight := int32(0)
	_, bestHeight, err := chainClient.GetBestBlock()
	if err != nil {
		return nil, err
	}

	log.Debugf("Locating suitable block for birthday %v between blocks "+
		"%v-%v", birthday, startHeight, bestHeight)

	var (
		birthdayBlock *waddrmgr.BlockStamp
		left, right   = startHeight, bestHeight
	)

	// Binary search for a block that meets the birthday timestamp by a
	// margin of +/-2 hours.
	for {
		// Retrieve the timestamp for the block halfway through our
		// range.
		mid := left + (right-left)/2
		hash, err := chainClient.GetBlockHash(int64(mid))
		if err != nil {
			return nil, err
		}
		header, err := chainClient.GetBlockHeader(hash)
		if err != nil {
			return nil, err
		}

		log.Debugf("Checking candidate block: height=%v, hash=%v, "+
			"timestamp=%v", mid, hash, header.Timestamp)

		// If the search happened to reach either of our range extremes,
		// then we'll just use that as there's nothing left to search.
		if mid == startHeight || mid == bestHeight || mid == left {
			birthdayBlock = &waddrmgr.BlockStamp{
				Hash:      *hash,
				Height:    int32(mid),
				Timestamp: header.Timestamp,
			}
			break
		}

		// The block's timestamp is more than 2 hours after the
		// birthday, so look for a lower block.
		if header.Timestamp.Sub(birthday) > birthdayBlockDelta {
			right = mid
			continue
		}

<<<<<<< HEAD
		return nil
	})
	if err != nil && err != errDone {
		tx.Rollback()
		return nil, err
	}

	// If a birthday stamp has yet to be found, we'll return an error
	// indicating so, but only if this is a live chain like it is the case
	// with testnet and mainnet.
	// TODO: yuraolex, mock only for time being
	if birthdayStamp == nil && (false && !w.isDevEnv()) {
		tx.Rollback()
		return nil, fmt.Errorf("did not find a suitable birthday "+
			"block with a timestamp greater than %v", birthday)
	}
=======
		// The birthday is more than 2 hours before the block's
		// timestamp, so look for a higher block.
		if header.Timestamp.Sub(birthday) < -birthdayBlockDelta {
			left = mid
			continue
		}
>>>>>>> de02d6fd

		birthdayBlock = &waddrmgr.BlockStamp{
			Hash:      *hash,
			Height:    int32(mid),
			Timestamp: header.Timestamp,
		}
		break
	}

	log.Debugf("Found birthday block: height=%d, hash=%v, timestamp=%v",
		birthdayBlock.Height, birthdayBlock.Hash,
		birthdayBlock.Timestamp)

	return birthdayBlock, nil
}

// recovery attempts to recover any unspent outputs that pay to any of our
// addresses starting from our birthday, or the wallet's tip (if higher), which
// would indicate resuming a recovery after a restart.
func (w *Wallet) recovery(chainClient chain.Interface,
	birthdayBlock *waddrmgr.BlockStamp) error {

	log.Infof("RECOVERY MODE ENABLED -- rescanning for used addresses "+
		"with recovery_window=%d", w.recoveryWindow)

	// We'll initialize the recovery manager with a default batch size of
	// 2000.
	recoveryMgr := NewRecoveryManager(
		w.recoveryWindow, recoveryBatchSize, w.chainParams,
	)

	// In the event that this recovery is being resumed, we will need to
	// repopulate all found addresses from the database. For basic recovery,
	// we will only do so for the default scopes.
	scopedMgrs, err := w.defaultScopeManagers()
	if err != nil {
		return err
	}
	err = walletdb.View(w.db, func(tx walletdb.ReadTx) error {
		txMgrNS := tx.ReadBucket(wtxmgrNamespaceKey)
		credits, err := w.TxStore.UnspentOutputs(txMgrNS)
		if err != nil {
			return err
		}
		addrMgrNS := tx.ReadBucket(waddrmgrNamespaceKey)
		return recoveryMgr.Resurrect(addrMgrNS, scopedMgrs, credits)
	})
	if err != nil {
		return err
	}

	// We'll then need to determine the range of our recovery. This properly
	// handles the case where we resume a previous recovery attempt after a
	// restart.
	startHeight, bestHeight, err := w.getSyncRange(chainClient, birthdayBlock)
	if err != nil {
		return err
	}

	// Now we can begin scanning the chain from the specified starting
	// height. Since the recovery process itself acts as rescan, we'll also
	// update our wallet's synced state along the way to reflect the blocks
	// we process and prevent rescanning them later on.
	//
	// NOTE: We purposefully don't update our best height since we assume
	// that a wallet rescan will be performed from the wallet's tip, which
	// will be of bestHeight after completing the recovery process.
	var blocks []*waddrmgr.BlockStamp
	for height := startHeight; height <= bestHeight; height++ {
		hash, err := chainClient.GetBlockHash(int64(height))
		if err != nil {
			return err
		}
		header, err := chainClient.GetBlockHeader(hash)
		if err != nil {
			return err
		}
		blocks = append(blocks, &waddrmgr.BlockStamp{
			Hash:      *hash,
			Height:    height,
			Timestamp: header.Timestamp,
		})

		// It's possible for us to run into blocks before our birthday
		// if our birthday is after our reorg safe height, so we'll make
		// sure to not add those to the batch.
		if height >= birthdayBlock.Height {
			recoveryMgr.AddToBlockBatch(
				hash, height, header.Timestamp,
			)
		}

		// We'll perform our recovery in batches of 2000 blocks.  It's
		// possible for us to reach our best height without exceeding
		// the recovery batch size, so we can proceed to commit our
		// state to disk.
		recoveryBatch := recoveryMgr.BlockBatch()
		if len(recoveryBatch) == recoveryBatchSize || height == bestHeight {
			err := walletdb.Update(w.db, func(tx walletdb.ReadWriteTx) error {
				ns := tx.ReadWriteBucket(waddrmgrNamespaceKey)
				for _, block := range blocks {
					err := w.Manager.SetSyncedTo(ns, block)
					if err != nil {
						return err
					}
				}
				return w.recoverDefaultScopes(
					chainClient, tx, ns, recoveryBatch,
					recoveryMgr.State(),
				)
			})
			if err != nil {
				return err
			}

			if len(recoveryBatch) > 0 {
				log.Infof("Recovered addresses from blocks "+
					"%d-%d", recoveryBatch[0].Height,
					recoveryBatch[len(recoveryBatch)-1].Height)
			}

			// Clear the batch of all processed blocks to reuse the
			// same memory for future batches.
			blocks = blocks[:0]
			recoveryMgr.ResetBlockBatch()
		}
	}

	return nil
}

// getSyncRange determines the best height range to sync with the chain to
// ensure we don't rescan blocks more than once.
func (w *Wallet) getSyncRange(chainClient chain.Interface,
	birthdayBlock *waddrmgr.BlockStamp) (int32, int32, error) {

	// The wallet requires to store up to MaxReorgDepth blocks, so we'll
	// start from there, unless our birthday is before it.
	_, bestHeight, err := chainClient.GetBestBlock()
	if err != nil {
		return 0, 0, err
	}
	startHeight := bestHeight - waddrmgr.MaxReorgDepth + 1
	if startHeight < 0 {
		startHeight = 0
	}
	if birthdayBlock.Height < startHeight {
		startHeight = birthdayBlock.Height
	}

	// If the wallet's tip has surpassed our starting height, then we'll
	// start there as we don't need to rescan blocks we've already
	// processed.
	walletHeight := w.Manager.SyncedTo().Height
	if walletHeight > startHeight {
		startHeight = walletHeight
	}

	return startHeight, bestHeight, nil
}

// defaultScopeManagers fetches the ScopedKeyManagers from the wallet using the
// default set of key scopes.
func (w *Wallet) defaultScopeManagers() (
	map[waddrmgr.KeyScope]*waddrmgr.ScopedKeyManager, error) {

	scopedMgrs := make(map[waddrmgr.KeyScope]*waddrmgr.ScopedKeyManager)
	for _, scope := range waddrmgr.DefaultKeyScopes {
		scopedMgr, err := w.Manager.FetchScopedKeyManager(scope)
		if err != nil {
			return nil, err
		}

		scopedMgrs[scope] = scopedMgr
	}

	return scopedMgrs, nil
}

// recoverDefaultScopes attempts to recover any addresses belonging to any
// active scoped key managers known to the wallet. Recovery of each scope's
// default account will be done iteratively against the same batch of blocks.
// TODO(conner): parallelize/pipeline/cache intermediate network requests
func (w *Wallet) recoverDefaultScopes(
	chainClient chain.Interface,
	tx walletdb.ReadWriteTx,
	ns walletdb.ReadWriteBucket,
	batch []wtxmgr.BlockMeta,
	recoveryState *RecoveryState) error {

	scopedMgrs, err := w.defaultScopeManagers()
	if err != nil {
		return err
	}

	return w.recoverScopedAddresses(
		chainClient, tx, ns, batch, recoveryState, scopedMgrs,
	)
}

// recoverAccountAddresses scans a range of blocks in attempts to recover any
// previously used addresses for a particular account derivation path. At a high
// level, the algorithm works as follows:
//  1) Ensure internal and external branch horizons are fully expanded.
//  2) Filter the entire range of blocks, stopping if a non-zero number of
//       address are contained in a particular block.
//  3) Record all internal and external addresses found in the block.
//  4) Record any outpoints found in the block that should be watched for spends
//  5) Trim the range of blocks up to and including the one reporting the addrs.
//  6) Repeat from (1) if there are still more blocks in the range.
func (w *Wallet) recoverScopedAddresses(
	chainClient chain.Interface,
	tx walletdb.ReadWriteTx,
	ns walletdb.ReadWriteBucket,
	batch []wtxmgr.BlockMeta,
	recoveryState *RecoveryState,
	scopedMgrs map[waddrmgr.KeyScope]*waddrmgr.ScopedKeyManager) error {

	// If there are no blocks in the batch, we are done.
	if len(batch) == 0 {
		return nil
	}

	log.Infof("Scanning %d blocks for recoverable addresses", len(batch))

expandHorizons:
	for scope, scopedMgr := range scopedMgrs {
		scopeState := recoveryState.StateForScope(scope)
		err := expandScopeHorizons(ns, scopedMgr, scopeState)
		if err != nil {
			return err
		}
	}

	// With the internal and external horizons properly expanded, we now
	// construct the filter blocks request. The request includes the range
	// of blocks we intend to scan, in addition to the scope-index -> addr
	// map for all internal and external branches.
	filterReq := newFilterBlocksRequest(batch, scopedMgrs, recoveryState)

	// Initiate the filter blocks request using our chain backend. If an
	// error occurs, we are unable to proceed with the recovery.
	filterResp, err := chainClient.FilterBlocks(filterReq)
	if err != nil {
		return err
	}

	// If the filter response is empty, this signals that the rest of the
	// batch was completed, and no other addresses were discovered. As a
	// result, no further modifications to our recovery state are required
	// and we can proceed to the next batch.
	if filterResp == nil {
		return nil
	}

	// Otherwise, retrieve the block info for the block that detected a
	// non-zero number of address matches.
	block := batch[filterResp.BatchIndex]

	// Log any non-trivial findings of addresses or outpoints.
	logFilterBlocksResp(block, filterResp)

	// Report any external or internal addresses found as a result of the
	// appropriate branch recovery state. Adding indexes above the
	// last-found index of either will result in the horizons being expanded
	// upon the next iteration. Any found addresses are also marked used
	// using the scoped key manager.
	err = extendFoundAddresses(ns, filterResp, scopedMgrs, recoveryState)
	if err != nil {
		return err
	}

	// Update the global set of watched outpoints with any that were found
	// in the block.
	for outPoint, addr := range filterResp.FoundOutPoints {
		recoveryState.AddWatchedOutPoint(&outPoint, addr)
	}

	// Finally, record all of the relevant transactions that were returned
	// in the filter blocks response. This ensures that these transactions
	// and their outputs are tracked when the final rescan is performed.
	for _, txn := range filterResp.RelevantTxns {
		txRecord, err := wtxmgr.NewTxRecordFromMsgTx(
			txn, filterResp.BlockMeta.Time,
		)
		if err != nil {
			return err
		}

		err = w.addRelevantTx(tx, txRecord, &filterResp.BlockMeta)
		if err != nil {
			return err
		}
	}

	// Update the batch to indicate that we've processed all block through
	// the one that returned found addresses.
	batch = batch[filterResp.BatchIndex+1:]

	// If this was not the last block in the batch, we will repeat the
	// filtering process again after expanding our horizons.
	if len(batch) > 0 {
		goto expandHorizons
	}

	return nil
}

// expandScopeHorizons ensures that the ScopeRecoveryState has an adequately
// sized look ahead for both its internal and external branches. The keys
// derived here are added to the scope's recovery state, but do not affect the
// persistent state of the wallet. If any invalid child keys are detected, the
// horizon will be properly extended such that our lookahead always includes the
// proper number of valid child keys.
func expandScopeHorizons(ns walletdb.ReadWriteBucket,
	scopedMgr *waddrmgr.ScopedKeyManager,
	scopeState *ScopeRecoveryState) error {

	// Compute the current external horizon and the number of addresses we
	// must derive to ensure we maintain a sufficient recovery window for
	// the external branch.
	exHorizon, exWindow := scopeState.ExternalBranch.ExtendHorizon()
	count, childIndex := uint32(0), exHorizon
	for count < exWindow {
		keyPath := externalKeyPath(childIndex)
		addr, err := scopedMgr.DeriveFromKeyPath(ns, keyPath)
		switch {
		case err == hdkeychain.ErrInvalidChild:
			// Record the existence of an invalid child with the
			// external branch's recovery state. This also
			// increments the branch's horizon so that it accounts
			// for this skipped child index.
			scopeState.ExternalBranch.MarkInvalidChild(childIndex)
			childIndex++
			continue

		case err != nil:
			return err
		}

		// Register the newly generated external address and child index
		// with the external branch recovery state.
		scopeState.ExternalBranch.AddAddr(childIndex, addr.Address())

		childIndex++
		count++
	}

	// Compute the current internal horizon and the number of addresses we
	// must derive to ensure we maintain a sufficient recovery window for
	// the internal branch.
	inHorizon, inWindow := scopeState.InternalBranch.ExtendHorizon()
	count, childIndex = 0, inHorizon
	for count < inWindow {
		keyPath := internalKeyPath(childIndex)
		addr, err := scopedMgr.DeriveFromKeyPath(ns, keyPath)
		switch {
		case err == hdkeychain.ErrInvalidChild:
			// Record the existence of an invalid child with the
			// internal branch's recovery state. This also
			// increments the branch's horizon so that it accounts
			// for this skipped child index.
			scopeState.InternalBranch.MarkInvalidChild(childIndex)
			childIndex++
			continue

		case err != nil:
			return err
		}

		// Register the newly generated internal address and child index
		// with the internal branch recovery state.
		scopeState.InternalBranch.AddAddr(childIndex, addr.Address())

		childIndex++
		count++
	}

	return nil
}

// externalKeyPath returns the relative external derivation path /0/0/index.
func externalKeyPath(index uint32) waddrmgr.DerivationPath {
	return waddrmgr.DerivationPath{
		Account: waddrmgr.DefaultAccountNum,
		Branch:  waddrmgr.ExternalBranch,
		Index:   index,
	}
}

// internalKeyPath returns the relative internal derivation path /0/1/index.
func internalKeyPath(index uint32) waddrmgr.DerivationPath {
	return waddrmgr.DerivationPath{
		Account: waddrmgr.DefaultAccountNum,
		Branch:  waddrmgr.InternalBranch,
		Index:   index,
	}
}

// newFilterBlocksRequest constructs FilterBlocksRequests using our current
// block range, scoped managers, and recovery state.
func newFilterBlocksRequest(batch []wtxmgr.BlockMeta,
	scopedMgrs map[waddrmgr.KeyScope]*waddrmgr.ScopedKeyManager,
	recoveryState *RecoveryState) *chain.FilterBlocksRequest {

	filterReq := &chain.FilterBlocksRequest{
		Blocks:           batch,
		ExternalAddrs:    make(map[waddrmgr.ScopedIndex]btcutil.Address),
		InternalAddrs:    make(map[waddrmgr.ScopedIndex]btcutil.Address),
		WatchedOutPoints: recoveryState.WatchedOutPoints(),
	}

	// Populate the external and internal addresses by merging the addresses
	// sets belong to all currently tracked scopes.
	for scope := range scopedMgrs {
		scopeState := recoveryState.StateForScope(scope)
		for index, addr := range scopeState.ExternalBranch.Addrs() {
			scopedIndex := waddrmgr.ScopedIndex{
				Scope: scope,
				Index: index,
			}
			filterReq.ExternalAddrs[scopedIndex] = addr
		}
		for index, addr := range scopeState.InternalBranch.Addrs() {
			scopedIndex := waddrmgr.ScopedIndex{
				Scope: scope,
				Index: index,
			}
			filterReq.InternalAddrs[scopedIndex] = addr
		}
	}

	return filterReq
}

// extendFoundAddresses accepts a filter blocks response that contains addresses
// found on chain, and advances the state of all relevant derivation paths to
// match the highest found child index for each branch.
func extendFoundAddresses(ns walletdb.ReadWriteBucket,
	filterResp *chain.FilterBlocksResponse,
	scopedMgrs map[waddrmgr.KeyScope]*waddrmgr.ScopedKeyManager,
	recoveryState *RecoveryState) error {

	// Mark all recovered external addresses as used. This will be done only
	// for scopes that reported a non-zero number of external addresses in
	// this block.
	for scope, indexes := range filterResp.FoundExternalAddrs {
		// First, report all external child indexes found for this
		// scope. This ensures that the external last-found index will
		// be updated to include the maximum child index seen thus far.
		scopeState := recoveryState.StateForScope(scope)
		for index := range indexes {
			scopeState.ExternalBranch.ReportFound(index)
		}

		scopedMgr := scopedMgrs[scope]

		// Now, with all found addresses reported, derive and extend all
		// external addresses up to and including the current last found
		// index for this scope.
		exNextUnfound := scopeState.ExternalBranch.NextUnfound()

		exLastFound := exNextUnfound
		if exLastFound > 0 {
			exLastFound--
		}

		err := scopedMgr.ExtendExternalAddresses(
			ns, waddrmgr.DefaultAccountNum, exLastFound,
		)
		if err != nil {
			return err
		}

		// Finally, with the scope's addresses extended, we mark used
		// the external addresses that were found in the block and
		// belong to this scope.
		for index := range indexes {
			addr := scopeState.ExternalBranch.GetAddr(index)
			err := scopedMgr.MarkUsed(ns, addr)
			if err != nil {
				return err
			}
		}
	}

	// Mark all recovered internal addresses as used. This will be done only
	// for scopes that reported a non-zero number of internal addresses in
	// this block.
	for scope, indexes := range filterResp.FoundInternalAddrs {
		// First, report all internal child indexes found for this
		// scope. This ensures that the internal last-found index will
		// be updated to include the maximum child index seen thus far.
		scopeState := recoveryState.StateForScope(scope)
		for index := range indexes {
			scopeState.InternalBranch.ReportFound(index)
		}

		scopedMgr := scopedMgrs[scope]

		// Now, with all found addresses reported, derive and extend all
		// internal addresses up to and including the current last found
		// index for this scope.
		inNextUnfound := scopeState.InternalBranch.NextUnfound()

		inLastFound := inNextUnfound
		if inLastFound > 0 {
			inLastFound--
		}
		err := scopedMgr.ExtendInternalAddresses(
			ns, waddrmgr.DefaultAccountNum, inLastFound,
		)
		if err != nil {
			return err
		}

		// Finally, with the scope's addresses extended, we mark used
		// the internal addresses that were found in the blockand belong
		// to this scope.
		for index := range indexes {
			addr := scopeState.InternalBranch.GetAddr(index)
			err := scopedMgr.MarkUsed(ns, addr)
			if err != nil {
				return err
			}
		}
	}

	return nil
}

// logFilterBlocksResp provides useful logging information when filtering
// succeeded in finding relevant transactions.
func logFilterBlocksResp(block wtxmgr.BlockMeta,
	resp *chain.FilterBlocksResponse) {

	// Log the number of external addresses found in this block.
	var nFoundExternal int
	for _, indexes := range resp.FoundExternalAddrs {
		nFoundExternal += len(indexes)
	}
	if nFoundExternal > 0 {
		log.Infof("Recovered %d external addrs at height=%d hash=%v",
			nFoundExternal, block.Height, block.Hash)
	}

	// Log the number of internal addresses found in this block.
	var nFoundInternal int
	for _, indexes := range resp.FoundInternalAddrs {
		nFoundInternal += len(indexes)
	}
	if nFoundInternal > 0 {
		log.Infof("Recovered %d internal addrs at height=%d hash=%v",
			nFoundInternal, block.Height, block.Hash)
	}

	// Log the number of outpoints found in this block.
	nFoundOutPoints := len(resp.FoundOutPoints)
	if nFoundOutPoints > 0 {
		log.Infof("Found %d spends from watched outpoints at "+
			"height=%d hash=%v",
			nFoundOutPoints, block.Height, block.Hash)
	}
}

type (
	createTxRequest struct {
		account     uint32
		outputs     []*wire.TxOut
		minconf     int32
		feeSatPerKB btcutil.Amount
		dryRun      bool
		resp        chan createTxResponse
	}
	createTxResponse struct {
		tx  *txauthor.AuthoredTx
		err error
	}
)

// txCreator is responsible for the input selection and creation of
// transactions.  These functions are the responsibility of this method
// (designed to be run as its own goroutine) since input selection must be
// serialized, or else it is possible to create double spends by choosing the
// same inputs for multiple transactions.  Along with input selection, this
// method is also responsible for the signing of transactions, since we don't
// want to end up in a situation where we run out of inputs as multiple
// transactions are being created.  In this situation, it would then be possible
// for both requests, rather than just one, to fail due to not enough available
// inputs.
func (w *Wallet) txCreator() {
	quit := w.quitChan()
out:
	for {
		select {
		case txr := <-w.createTxRequests:
			heldUnlock, err := w.holdUnlock()
			if err != nil {
				txr.resp <- createTxResponse{nil, err}
				continue
			}
			tx, err := w.txToOutputs(txr.outputs, txr.account,
				txr.minconf, txr.feeSatPerKB, txr.dryRun)
			heldUnlock.release()
			txr.resp <- createTxResponse{tx, err}
		case <-quit:
			break out
		}
	}
	w.wg.Done()
}

// CreateSimpleTx creates a new signed transaction spending unspent P2PKH
// outputs with at least minconf confirmations spending to any number of
// address/amount pairs.  Change and an appropriate transaction fee are
// automatically included, if necessary.  All transaction creation through this
// function is serialized to prevent the creation of many transactions which
// spend the same outputs.
//
// NOTE: The dryRun argument can be set true to create a tx that doesn't alter
// the database. A tx created with this set to true SHOULD NOT be broadcasted.
func (w *Wallet) CreateSimpleTx(account uint32, outputs []*wire.TxOut,
	minconf int32, satPerKb btcutil.Amount, dryRun bool) (
	*txauthor.AuthoredTx, error) {

	req := createTxRequest{
		account:     account,
		outputs:     outputs,
		minconf:     minconf,
		feeSatPerKB: satPerKb,
		dryRun:      dryRun,
		resp:        make(chan createTxResponse),
	}
	w.createTxRequests <- req
	resp := <-req.resp
	return resp.tx, resp.err
}

type (
	unlockRequest struct {
		passphrase []byte
		lockAfter  <-chan time.Time // nil prevents the timeout.
		err        chan error
	}

	changePassphraseRequest struct {
		old, new []byte
		private  bool
		err      chan error
	}

	changePassphrasesRequest struct {
		publicOld, publicNew   []byte
		privateOld, privateNew []byte
		err                    chan error
	}

	// heldUnlock is a tool to prevent the wallet from automatically
	// locking after some timeout before an operation which needed
	// the unlocked wallet has finished.  Any aquired heldUnlock
	// *must* be released (preferably with a defer) or the wallet
	// will forever remain unlocked.
	heldUnlock chan struct{}
)

// walletLocker manages the locked/unlocked state of a wallet.
func (w *Wallet) walletLocker() {
	var timeout <-chan time.Time
	holdChan := make(heldUnlock)
	quit := w.quitChan()
out:
	for {
		select {
		case req := <-w.unlockRequests:
			err := walletdb.View(w.db, func(tx walletdb.ReadTx) error {
				addrmgrNs := tx.ReadBucket(waddrmgrNamespaceKey)
				return w.Manager.Unlock(addrmgrNs, req.passphrase)
			})
			if err != nil {
				req.err <- err
				continue
			}
			timeout = req.lockAfter
			if timeout == nil {
				log.Info("The wallet has been unlocked without a time limit")
			} else {
				log.Info("The wallet has been temporarily unlocked")
			}
			req.err <- nil
			continue

		case req := <-w.changePassphrase:
			err := walletdb.Update(w.db, func(tx walletdb.ReadWriteTx) error {
				addrmgrNs := tx.ReadWriteBucket(waddrmgrNamespaceKey)
				return w.Manager.ChangePassphrase(
					addrmgrNs, req.old, req.new, req.private,
					&waddrmgr.DefaultScryptOptions,
				)
			})
			req.err <- err
			continue

		case req := <-w.changePassphrases:
			err := walletdb.Update(w.db, func(tx walletdb.ReadWriteTx) error {
				addrmgrNs := tx.ReadWriteBucket(waddrmgrNamespaceKey)
				err := w.Manager.ChangePassphrase(
					addrmgrNs, req.publicOld, req.publicNew,
					false, &waddrmgr.DefaultScryptOptions,
				)
				if err != nil {
					return err
				}

				return w.Manager.ChangePassphrase(
					addrmgrNs, req.privateOld, req.privateNew,
					true, &waddrmgr.DefaultScryptOptions,
				)
			})
			req.err <- err
			continue

		case req := <-w.holdUnlockRequests:
			if w.Manager.IsLocked() {
				close(req)
				continue
			}

			req <- holdChan
			<-holdChan // Block until the lock is released.

			// If, after holding onto the unlocked wallet for some
			// time, the timeout has expired, lock it now instead
			// of hoping it gets unlocked next time the top level
			// select runs.
			select {
			case <-timeout:
				// Let the top level select fallthrough so the
				// wallet is locked.
			default:
				continue
			}

		case w.lockState <- w.Manager.IsLocked():
			continue

		case <-quit:
			break out

		case <-w.lockRequests:
		case <-timeout:
		}

		// Select statement fell through by an explicit lock or the
		// timer expiring.  Lock the manager here.
		timeout = nil
		err := w.Manager.Lock()
		if err != nil && !waddrmgr.IsError(err, waddrmgr.ErrLocked) {
			log.Errorf("Could not lock wallet: %v", err)
		} else {
			log.Info("The wallet has been locked")
		}
	}
	w.wg.Done()
}

// Unlock unlocks the wallet's address manager and relocks it after timeout has
// expired.  If the wallet is already unlocked and the new passphrase is
// correct, the current timeout is replaced with the new one.  The wallet will
// be locked if the passphrase is incorrect or any other error occurs during the
// unlock.
func (w *Wallet) Unlock(passphrase []byte, lock <-chan time.Time) error {
	err := make(chan error, 1)
	w.unlockRequests <- unlockRequest{
		passphrase: passphrase,
		lockAfter:  lock,
		err:        err,
	}
	return <-err
}

// Lock locks the wallet's address manager.
func (w *Wallet) Lock() {
	w.lockRequests <- struct{}{}
}

// Locked returns whether the account manager for a wallet is locked.
func (w *Wallet) Locked() bool {
	return <-w.lockState
}

// holdUnlock prevents the wallet from being locked.  The heldUnlock object
// *must* be released, or the wallet will forever remain unlocked.
//
// TODO: To prevent the above scenario, perhaps closures should be passed
// to the walletLocker goroutine and disallow callers from explicitly
// handling the locking mechanism.
func (w *Wallet) holdUnlock() (heldUnlock, error) {
	req := make(chan heldUnlock)
	w.holdUnlockRequests <- req
	hl, ok := <-req
	if !ok {
		// TODO(davec): This should be defined and exported from
		// waddrmgr.
		return nil, waddrmgr.ManagerError{
			ErrorCode:   waddrmgr.ErrLocked,
			Description: "address manager is locked",
		}
	}
	return hl, nil
}

// release releases the hold on the unlocked-state of the wallet and allows the
// wallet to be locked again.  If a lock timeout has already expired, the
// wallet is locked again as soon as release is called.
func (c heldUnlock) release() {
	c <- struct{}{}
}

// ChangePrivatePassphrase attempts to change the passphrase for a wallet from
// old to new.  Changing the passphrase is synchronized with all other address
// manager locking and unlocking.  The lock state will be the same as it was
// before the password change.
func (w *Wallet) ChangePrivatePassphrase(old, new []byte) error {
	err := make(chan error, 1)
	w.changePassphrase <- changePassphraseRequest{
		old:     old,
		new:     new,
		private: true,
		err:     err,
	}
	return <-err
}

// ChangePublicPassphrase modifies the public passphrase of the wallet.
func (w *Wallet) ChangePublicPassphrase(old, new []byte) error {
	err := make(chan error, 1)
	w.changePassphrase <- changePassphraseRequest{
		old:     old,
		new:     new,
		private: false,
		err:     err,
	}
	return <-err
}

// ChangePassphrases modifies the public and private passphrase of the wallet
// atomically.
func (w *Wallet) ChangePassphrases(publicOld, publicNew, privateOld,
	privateNew []byte) error {

	err := make(chan error, 1)
	w.changePassphrases <- changePassphrasesRequest{
		publicOld:  publicOld,
		publicNew:  publicNew,
		privateOld: privateOld,
		privateNew: privateNew,
		err:        err,
	}
	return <-err
}

// accountUsed returns whether there are any recorded transactions spending to
// a given account. It returns true if atleast one address in the account was
// used and false if no address in the account was used.
func (w *Wallet) accountUsed(addrmgrNs walletdb.ReadWriteBucket, account uint32) (bool, error) {
	var used bool
	err := w.Manager.ForEachAccountAddress(addrmgrNs, account,
		func(maddr waddrmgr.ManagedAddress) error {
			used = maddr.Used(addrmgrNs)
			if used {
				return waddrmgr.Break
			}
			return nil
		})
	if err == waddrmgr.Break {
		err = nil
	}
	return used, err
}

// AccountAddresses returns the addresses for every created address for an
// account.
func (w *Wallet) AccountAddresses(account uint32) (addrs []btcutil.Address, err error) {
	err = walletdb.View(w.db, func(tx walletdb.ReadTx) error {
		addrmgrNs := tx.ReadBucket(waddrmgrNamespaceKey)
		return w.Manager.ForEachAccountAddress(addrmgrNs, account, func(maddr waddrmgr.ManagedAddress) error {
			addrs = append(addrs, maddr.Address())
			return nil
		})
	})
	return
}

// CalculateBalance sums the amounts of all unspent transaction
// outputs to addresses of a wallet and returns the balance.
//
// If confirmations is 0, all UTXOs, even those not present in a
// block (height -1), will be used to get the balance.  Otherwise,
// a UTXO must be in a block.  If confirmations is 1 or greater,
// the balance will be calculated based on how many how many blocks
// include a UTXO.
func (w *Wallet) CalculateBalance(confirms int32) (btcutil.Amount, error) {
	var balance btcutil.Amount
	err := walletdb.View(w.db, func(tx walletdb.ReadTx) error {
		txmgrNs := tx.ReadBucket(wtxmgrNamespaceKey)
		var err error
		blk := w.Manager.SyncedTo()
		balance, err = w.TxStore.Balance(txmgrNs, confirms, blk.Height)
		return err
	})
	return balance, err
}

// Balances records total, spendable (by policy), and immature coinbase
// reward balance amounts.
type Balances struct {
	Total          btcutil.Amount
	Spendable      btcutil.Amount
	ImmatureReward btcutil.Amount
}

// CalculateAccountBalances sums the amounts of all unspent transaction
// outputs to the given account of a wallet and returns the balance.
//
// This function is much slower than it needs to be since transactions outputs
// are not indexed by the accounts they credit to, and all unspent transaction
// outputs must be iterated.
func (w *Wallet) CalculateAccountBalances(account uint32, confirms int32) (Balances, error) {
	var bals Balances
	err := walletdb.View(w.db, func(tx walletdb.ReadTx) error {
		addrmgrNs := tx.ReadBucket(waddrmgrNamespaceKey)
		txmgrNs := tx.ReadBucket(wtxmgrNamespaceKey)

		// Get current block.  The block height used for calculating
		// the number of tx confirmations.
		syncBlock := w.Manager.SyncedTo()

		unspent, err := w.TxStore.UnspentOutputs(txmgrNs)
		if err != nil {
			return err
		}
		for i := range unspent {
			output := &unspent[i]

			var outputAcct uint32
			_, addrs, _, err := txscript.ExtractPkScriptAddrs(
				output.PkScript, w.chainParams)
			if err == nil && len(addrs) > 0 {
				_, outputAcct, err = w.Manager.AddrAccount(addrmgrNs, addrs[0])
			}
			if err != nil || outputAcct != account {
				continue
			}

			bals.Total += output.Amount
			if output.FromCoinBase && !confirmed(int32(w.chainParams.CoinbaseMaturity),
				output.Height, syncBlock.Height) {
				bals.ImmatureReward += output.Amount
			} else if confirmed(confirms, output.Height, syncBlock.Height) {
				bals.Spendable += output.Amount
			}
		}
		return nil
	})
	return bals, err
}

// CurrentAddress gets the most recently requested Bitcoin payment address
// from a wallet for a particular key-chain scope.  If the address has already
// been used (there is at least one transaction spending to it in the
// blockchain or btcd mempool), the next chained address is returned.
func (w *Wallet) CurrentAddress(account uint32, scope waddrmgr.KeyScope) (btcutil.Address, error) {
	chainClient, err := w.requireChainClient()
	if err != nil {
		return nil, err
	}

	manager, err := w.Manager.FetchScopedKeyManager(scope)
	if err != nil {
		return nil, err
	}

	var (
		addr  btcutil.Address
		props *waddrmgr.AccountProperties
	)
	err = walletdb.Update(w.db, func(tx walletdb.ReadWriteTx) error {
		addrmgrNs := tx.ReadWriteBucket(waddrmgrNamespaceKey)
		maddr, err := manager.LastExternalAddress(addrmgrNs, account)
		if err != nil {
			// If no address exists yet, create the first external
			// address.
			if waddrmgr.IsError(err, waddrmgr.ErrAddressNotFound) {
				addr, props, err = w.newAddress(
					addrmgrNs, account, scope,
				)
			}
			return err
		}

		// Get next chained address if the last one has already been
		// used.
		if maddr.Used(addrmgrNs) {
			addr, props, err = w.newAddress(
				addrmgrNs, account, scope,
			)
			return err
		}

		addr = maddr.Address()
		return nil
	})
	if err != nil {
		return nil, err
	}

	// If the props have been initially, then we had to create a new address
	// to satisfy the query. Notify the rpc server about the new address.
	if props != nil {
		err = chainClient.NotifyReceived([]btcutil.Address{addr})
		if err != nil {
			return nil, err
		}

		w.NtfnServer.notifyAccountProperties(props)
	}

	return addr, nil
}

// PubKeyForAddress looks up the associated public key for a P2PKH address.
func (w *Wallet) PubKeyForAddress(a btcutil.Address) (*btcec.PublicKey, error) {
	var pubKey *btcec.PublicKey
	err := walletdb.View(w.db, func(tx walletdb.ReadTx) error {
		addrmgrNs := tx.ReadBucket(waddrmgrNamespaceKey)
		managedAddr, err := w.Manager.Address(addrmgrNs, a)
		if err != nil {
			return err
		}
		managedPubKeyAddr, ok := managedAddr.(waddrmgr.ManagedPubKeyAddress)
		if !ok {
			return errors.New("address does not have an associated public key")
		}
		pubKey = managedPubKeyAddr.PubKey()
		return nil
	})
	return pubKey, err
}

// PrivKeyForAddress looks up the associated private key for a P2PKH or P2PK
// address.
func (w *Wallet) PrivKeyForAddress(a btcutil.Address) (*btcec.PrivateKey, error) {
	var privKey *btcec.PrivateKey
	err := walletdb.View(w.db, func(tx walletdb.ReadTx) error {
		addrmgrNs := tx.ReadBucket(waddrmgrNamespaceKey)
		managedAddr, err := w.Manager.Address(addrmgrNs, a)
		if err != nil {
			return err
		}
		managedPubKeyAddr, ok := managedAddr.(waddrmgr.ManagedPubKeyAddress)
		if !ok {
			return errors.New("address does not have an associated private key")
		}
		privKey, err = managedPubKeyAddr.PrivKey()
		return err
	})
	return privKey, err
}

// HaveAddress returns whether the wallet is the owner of the address a.
func (w *Wallet) HaveAddress(a btcutil.Address) (bool, error) {
	err := walletdb.View(w.db, func(tx walletdb.ReadTx) error {
		addrmgrNs := tx.ReadBucket(waddrmgrNamespaceKey)
		_, err := w.Manager.Address(addrmgrNs, a)
		return err
	})
	if err == nil {
		return true, nil
	}
	if waddrmgr.IsError(err, waddrmgr.ErrAddressNotFound) {
		return false, nil
	}
	return false, err
}

// AccountOfAddress finds the account that an address is associated with.
func (w *Wallet) AccountOfAddress(a btcutil.Address) (uint32, error) {
	var account uint32
	err := walletdb.View(w.db, func(tx walletdb.ReadTx) error {
		addrmgrNs := tx.ReadBucket(waddrmgrNamespaceKey)
		var err error
		_, account, err = w.Manager.AddrAccount(addrmgrNs, a)
		return err
	})
	return account, err
}

// AddressInfo returns detailed information regarding a wallet address.
func (w *Wallet) AddressInfo(a btcutil.Address) (waddrmgr.ManagedAddress, error) {
	var managedAddress waddrmgr.ManagedAddress
	err := walletdb.View(w.db, func(tx walletdb.ReadTx) error {
		addrmgrNs := tx.ReadBucket(waddrmgrNamespaceKey)
		var err error
		managedAddress, err = w.Manager.Address(addrmgrNs, a)
		return err
	})
	return managedAddress, err
}

// AccountNumber returns the account number for an account name under a
// particular key scope.
func (w *Wallet) AccountNumber(scope waddrmgr.KeyScope, accountName string) (uint32, error) {
	manager, err := w.Manager.FetchScopedKeyManager(scope)
	if err != nil {
		return 0, err
	}

	var account uint32
	err = walletdb.View(w.db, func(tx walletdb.ReadTx) error {
		addrmgrNs := tx.ReadBucket(waddrmgrNamespaceKey)
		var err error
		account, err = manager.LookupAccount(addrmgrNs, accountName)
		return err
	})
	return account, err
}

// AccountName returns the name of an account.
func (w *Wallet) AccountName(scope waddrmgr.KeyScope, accountNumber uint32) (string, error) {
	manager, err := w.Manager.FetchScopedKeyManager(scope)
	if err != nil {
		return "", err
	}

	var accountName string
	err = walletdb.View(w.db, func(tx walletdb.ReadTx) error {
		addrmgrNs := tx.ReadBucket(waddrmgrNamespaceKey)
		var err error
		accountName, err = manager.AccountName(addrmgrNs, accountNumber)
		return err
	})
	return accountName, err
}

// AccountProperties returns the properties of an account, including address
// indexes and name. It first fetches the desynced information from the address
// manager, then updates the indexes based on the address pools.
func (w *Wallet) AccountProperties(scope waddrmgr.KeyScope, acct uint32) (*waddrmgr.AccountProperties, error) {
	manager, err := w.Manager.FetchScopedKeyManager(scope)
	if err != nil {
		return nil, err
	}

	var props *waddrmgr.AccountProperties
	err = walletdb.View(w.db, func(tx walletdb.ReadTx) error {
		waddrmgrNs := tx.ReadBucket(waddrmgrNamespaceKey)
		var err error
		props, err = manager.AccountProperties(waddrmgrNs, acct)
		return err
	})
	return props, err
}

// RenameAccount sets the name for an account number to newName.
func (w *Wallet) RenameAccount(scope waddrmgr.KeyScope, account uint32, newName string) error {
	manager, err := w.Manager.FetchScopedKeyManager(scope)
	if err != nil {
		return err
	}

	var props *waddrmgr.AccountProperties
	err = walletdb.Update(w.db, func(tx walletdb.ReadWriteTx) error {
		addrmgrNs := tx.ReadWriteBucket(waddrmgrNamespaceKey)
		err := manager.RenameAccount(addrmgrNs, account, newName)
		if err != nil {
			return err
		}
		props, err = manager.AccountProperties(addrmgrNs, account)
		return err
	})
	if err == nil {
		w.NtfnServer.notifyAccountProperties(props)
	}
	return err
}

const maxEmptyAccounts = 100

// NextAccount creates the next account and returns its account number.  The
// name must be unique to the account.  In order to support automatic seed
// restoring, new accounts may not be created when all of the previous 100
// accounts have no transaction history (this is a deviation from the BIP0044
// spec, which allows no unused account gaps).
func (w *Wallet) NextAccount(scope waddrmgr.KeyScope, name string) (uint32, error) {
	manager, err := w.Manager.FetchScopedKeyManager(scope)
	if err != nil {
		return 0, err
	}

	var (
		account uint32
		props   *waddrmgr.AccountProperties
	)
	err = walletdb.Update(w.db, func(tx walletdb.ReadWriteTx) error {
		addrmgrNs := tx.ReadWriteBucket(waddrmgrNamespaceKey)
		var err error
		account, err = manager.NewAccount(addrmgrNs, name)
		if err != nil {
			return err
		}
		props, err = manager.AccountProperties(addrmgrNs, account)
		return err
	})
	if err != nil {
		log.Errorf("Cannot fetch new account properties for notification "+
			"after account creation: %v", err)
	} else {
		w.NtfnServer.notifyAccountProperties(props)
	}
	return account, err
}

// CreditCategory describes the type of wallet transaction output.  The category
// of "sent transactions" (debits) is always "send", and is not expressed by
// this type.
//
// TODO: This is a requirement of the RPC server and should be moved.
type CreditCategory byte

// These constants define the possible credit categories.
const (
	CreditReceive CreditCategory = iota
	CreditGenerate
	CreditImmature
)

// String returns the category as a string.  This string may be used as the
// JSON string for categories as part of listtransactions and gettransaction
// RPC responses.
func (c CreditCategory) String() string {
	switch c {
	case CreditReceive:
		return "receive"
	case CreditGenerate:
		return "generate"
	case CreditImmature:
		return "immature"
	default:
		return "unknown"
	}
}

// RecvCategory returns the category of received credit outputs from a
// transaction record.  The passed block chain height is used to distinguish
// immature from mature coinbase outputs.
//
// TODO: This is intended for use by the RPC server and should be moved out of
// this package at a later time.
func RecvCategory(details *wtxmgr.TxDetails, syncHeight int32, net *chaincfg.Params) CreditCategory {
	if blockchain.IsCoinBaseTx(&details.MsgTx) {
		if confirmed(int32(net.CoinbaseMaturity), details.Block.Height,
			syncHeight) {
			return CreditGenerate
		}
		return CreditImmature
	}
	return CreditReceive
}

// listTransactions creates a object that may be marshalled to a response result
// for a listtransactions RPC.
//
// TODO: This should be moved to the legacyrpc package.
func listTransactions(tx walletdb.ReadTx, details *wtxmgr.TxDetails, addrMgr *waddrmgr.Manager,
	syncHeight int32, net *chaincfg.Params) []btcjson.ListTransactionsResult {

	addrmgrNs := tx.ReadBucket(waddrmgrNamespaceKey)

	var (
		blockHashStr  string
		blockTime     int64
		confirmations int64
	)
	if details.Block.Height != -1 {
		blockHashStr = details.Block.Hash.String()
		blockTime = details.Block.Time.Unix()
		confirmations = int64(confirms(details.Block.Height, syncHeight))
	}

	results := []btcjson.ListTransactionsResult{}
	txHashStr := details.Hash.String()
	received := details.Received.Unix()
	generated := blockchain.IsCoinBaseTx(&details.MsgTx)
	recvCat := RecvCategory(details, syncHeight, net).String()

	send := len(details.Debits) != 0

	// Fee can only be determined if every input is a debit.
	var feeF64 float64
	if len(details.Debits) == len(details.MsgTx.TxIn) {
		var debitTotal btcutil.Amount
		for _, deb := range details.Debits {
			debitTotal += deb.Amount
		}
		var outputTotal btcutil.Amount
		for _, output := range details.MsgTx.TxOut {
			outputTotal += btcutil.Amount(output.Value)
		}
		// Note: The actual fee is debitTotal - outputTotal.  However,
		// this RPC reports negative numbers for fees, so the inverse
		// is calculated.
		feeF64 = (outputTotal - debitTotal).ToBTC()
	}

outputs:
	for i, output := range details.MsgTx.TxOut {
		// Determine if this output is a credit, and if so, determine
		// its spentness.
		var isCredit bool
		var spentCredit bool
		for _, cred := range details.Credits {
			if cred.Index == uint32(i) {
				// Change outputs are ignored.
				if cred.Change {
					continue outputs
				}

				isCredit = true
				spentCredit = cred.Spent
				break
			}
		}

		var address string
		var accountName string
		_, addrs, _, _ := txscript.ExtractPkScriptAddrs(output.PkScript, net)
		if len(addrs) == 1 {
			addr := addrs[0]
			address = addr.EncodeAddress()
			mgr, account, err := addrMgr.AddrAccount(addrmgrNs, addrs[0])
			if err == nil {
				accountName, err = mgr.AccountName(addrmgrNs, account)
				if err != nil {
					accountName = ""
				}
			}
		}

		amountF64 := btcutil.Amount(output.Value).ToBTC()
		result := btcjson.ListTransactionsResult{
			// Fields left zeroed:
			//   InvolvesWatchOnly
			//   BlockIndex
			//
			// Fields set below:
			//   Account (only for non-"send" categories)
			//   Category
			//   Amount
			//   Fee
			Address:         address,
			Vout:            uint32(i),
			Confirmations:   confirmations,
			Generated:       generated,
			BlockHash:       blockHashStr,
			BlockTime:       blockTime,
			TxID:            txHashStr,
			WalletConflicts: []string{},
			Time:            received,
			TimeReceived:    received,
		}

		// Add a received/generated/immature result if this is a credit.
		// If the output was spent, create a second result under the
		// send category with the inverse of the output amount.  It is
		// therefore possible that a single output may be included in
		// the results set zero, one, or two times.
		//
		// Since credits are not saved for outputs that are not
		// controlled by this wallet, all non-credits from transactions
		// with debits are grouped under the send category.

		if send || spentCredit {
			result.Category = "send"
			result.Amount = -amountF64
			result.Fee = &feeF64
			results = append(results, result)
		}
		if isCredit {
			result.Account = accountName
			result.Category = recvCat
			result.Amount = amountF64
			result.Fee = nil
			results = append(results, result)
		}
	}
	return results
}

// ListSinceBlock returns a slice of objects with details about transactions
// since the given block. If the block is -1 then all transactions are included.
// This is intended to be used for listsinceblock RPC replies.
func (w *Wallet) ListSinceBlock(start, end, syncHeight int32) ([]btcjson.ListTransactionsResult, error) {
	txList := []btcjson.ListTransactionsResult{}
	err := walletdb.View(w.db, func(tx walletdb.ReadTx) error {
		txmgrNs := tx.ReadBucket(wtxmgrNamespaceKey)

		rangeFn := func(details []wtxmgr.TxDetails) (bool, error) {
			for _, detail := range details {
				jsonResults := listTransactions(tx, &detail,
					w.Manager, syncHeight, w.chainParams)
				txList = append(txList, jsonResults...)
			}
			return false, nil
		}

		return w.TxStore.RangeTransactions(txmgrNs, start, end, rangeFn)
	})
	return txList, err
}

// ListTransactions returns a slice of objects with details about a recorded
// transaction.  This is intended to be used for listtransactions RPC
// replies.
func (w *Wallet) ListTransactions(from, count int) ([]btcjson.ListTransactionsResult, error) {
	txList := []btcjson.ListTransactionsResult{}

	err := walletdb.View(w.db, func(tx walletdb.ReadTx) error {
		txmgrNs := tx.ReadBucket(wtxmgrNamespaceKey)

		// Get current block.  The block height used for calculating
		// the number of tx confirmations.
		syncBlock := w.Manager.SyncedTo()

		// Need to skip the first from transactions, and after those, only
		// include the next count transactions.
		skipped := 0
		n := 0

		rangeFn := func(details []wtxmgr.TxDetails) (bool, error) {
			// Iterate over transactions at this height in reverse order.
			// This does nothing for unmined transactions, which are
			// unsorted, but it will process mined transactions in the
			// reverse order they were marked mined.
			for i := len(details) - 1; i >= 0; i-- {
				if from > skipped {
					skipped++
					continue
				}

				n++
				if n > count {
					return true, nil
				}

				jsonResults := listTransactions(tx, &details[i],
					w.Manager, syncBlock.Height, w.chainParams)
				txList = append(txList, jsonResults...)

				if len(jsonResults) > 0 {
					n++
				}
			}

			return false, nil
		}

		// Return newer results first by starting at mempool height and working
		// down to the genesis block.
		return w.TxStore.RangeTransactions(txmgrNs, -1, 0, rangeFn)
	})
	return txList, err
}

// ListAddressTransactions returns a slice of objects with details about
// recorded transactions to or from any address belonging to a set.  This is
// intended to be used for listaddresstransactions RPC replies.
func (w *Wallet) ListAddressTransactions(pkHashes map[string]struct{}) ([]btcjson.ListTransactionsResult, error) {
	txList := []btcjson.ListTransactionsResult{}
	err := walletdb.View(w.db, func(tx walletdb.ReadTx) error {
		txmgrNs := tx.ReadBucket(wtxmgrNamespaceKey)

		// Get current block.  The block height used for calculating
		// the number of tx confirmations.
		syncBlock := w.Manager.SyncedTo()
		rangeFn := func(details []wtxmgr.TxDetails) (bool, error) {
		loopDetails:
			for i := range details {
				detail := &details[i]

				for _, cred := range detail.Credits {
					pkScript := detail.MsgTx.TxOut[cred.Index].PkScript
					_, addrs, _, err := txscript.ExtractPkScriptAddrs(
						pkScript, w.chainParams)
					if err != nil || len(addrs) != 1 {
						continue
					}
					apkh, ok := addrs[0].(*btcutil.AddressPubKeyHash)
					if !ok {
						continue
					}
					_, ok = pkHashes[string(apkh.ScriptAddress())]
					if !ok {
						continue
					}

					jsonResults := listTransactions(tx, detail,
						w.Manager, syncBlock.Height, w.chainParams)
					if err != nil {
						return false, err
					}
					txList = append(txList, jsonResults...)
					continue loopDetails
				}
			}
			return false, nil
		}

		return w.TxStore.RangeTransactions(txmgrNs, 0, -1, rangeFn)
	})
	return txList, err
}

// ListAllTransactions returns a slice of objects with details about a recorded
// transaction.  This is intended to be used for listalltransactions RPC
// replies.
func (w *Wallet) ListAllTransactions() ([]btcjson.ListTransactionsResult, error) {
	txList := []btcjson.ListTransactionsResult{}
	err := walletdb.View(w.db, func(tx walletdb.ReadTx) error {
		txmgrNs := tx.ReadBucket(wtxmgrNamespaceKey)

		// Get current block.  The block height used for calculating
		// the number of tx confirmations.
		syncBlock := w.Manager.SyncedTo()

		rangeFn := func(details []wtxmgr.TxDetails) (bool, error) {
			// Iterate over transactions at this height in reverse order.
			// This does nothing for unmined transactions, which are
			// unsorted, but it will process mined transactions in the
			// reverse order they were marked mined.
			for i := len(details) - 1; i >= 0; i-- {
				jsonResults := listTransactions(tx, &details[i], w.Manager,
					syncBlock.Height, w.chainParams)
				txList = append(txList, jsonResults...)
			}
			return false, nil
		}

		// Return newer results first by starting at mempool height and
		// working down to the genesis block.
		return w.TxStore.RangeTransactions(txmgrNs, -1, 0, rangeFn)
	})
	return txList, err
}

// BlockIdentifier identifies a block by either a height or a hash.
type BlockIdentifier struct {
	height int32
	hash   *chainhash.Hash
}

// NewBlockIdentifierFromHeight constructs a BlockIdentifier for a block height.
func NewBlockIdentifierFromHeight(height int32) *BlockIdentifier {
	return &BlockIdentifier{height: height}
}

// NewBlockIdentifierFromHash constructs a BlockIdentifier for a block hash.
func NewBlockIdentifierFromHash(hash *chainhash.Hash) *BlockIdentifier {
	return &BlockIdentifier{hash: hash}
}

// GetTransactionsResult is the result of the wallet's GetTransactions method.
// See GetTransactions for more details.
type GetTransactionsResult struct {
	MinedTransactions   []Block
	UnminedTransactions []TransactionSummary
}

// GetTransactions returns transaction results between a starting and ending
// block.  Blocks in the block range may be specified by either a height or a
// hash.
//
// Because this is a possibly lenghtly operation, a cancel channel is provided
// to cancel the task.  If this channel unblocks, the results created thus far
// will be returned.
//
// Transaction results are organized by blocks in ascending order and unmined
// transactions in an unspecified order.  Mined transactions are saved in a
// Block structure which records properties about the block.
func (w *Wallet) GetTransactions(startBlock, endBlock *BlockIdentifier, cancel <-chan struct{}) (*GetTransactionsResult, error) {
	var start, end int32 = 0, -1

	w.chainClientLock.Lock()
	chainClient := w.chainClient
	w.chainClientLock.Unlock()

	// TODO: Fetching block heights by their hashes is inherently racy
	// because not all block headers are saved but when they are for SPV the
	// db can be queried directly without this.
	var startResp, endResp rpcclient.FutureGetBlockVerboseResult
	if startBlock != nil {
		if startBlock.hash == nil {
			start = startBlock.height
		} else {
			if chainClient == nil {
				return nil, errors.New("no chain server client")
			}
			switch client := chainClient.(type) {
			case *chain.RPCClient:
				startResp = client.GetBlockVerboseTxAsync(startBlock.hash)
			case *chain.BitcoindClient:
				var err error
				start, err = client.GetBlockHeight(startBlock.hash)
				if err != nil {
					return nil, err
				}
			case *chain.NeutrinoClient:
				var err error
				start, err = client.GetBlockHeight(startBlock.hash)
				if err != nil {
					return nil, err
				}
			}
		}
	}
	if endBlock != nil {
		if endBlock.hash == nil {
			end = endBlock.height
		} else {
			if chainClient == nil {
				return nil, errors.New("no chain server client")
			}
			switch client := chainClient.(type) {
			case *chain.RPCClient:
				endResp = client.GetBlockVerboseTxAsync(endBlock.hash)
			case *chain.NeutrinoClient:
				var err error
				end, err = client.GetBlockHeight(endBlock.hash)
				if err != nil {
					return nil, err
				}
			}
		}
	}
	if startResp != nil {
		resp, err := startResp.Receive()
		if err != nil {
			return nil, err
		}
		start = int32(resp.Height)
	}
	if endResp != nil {
		resp, err := endResp.Receive()
		if err != nil {
			return nil, err
		}
		end = int32(resp.Height)
	}

	var res GetTransactionsResult
	err := walletdb.View(w.db, func(dbtx walletdb.ReadTx) error {
		txmgrNs := dbtx.ReadBucket(wtxmgrNamespaceKey)

		rangeFn := func(details []wtxmgr.TxDetails) (bool, error) {
			// TODO: probably should make RangeTransactions not reuse the
			// details backing array memory.
			dets := make([]wtxmgr.TxDetails, len(details))
			copy(dets, details)
			details = dets

			txs := make([]TransactionSummary, 0, len(details))
			for i := range details {
				txs = append(txs, makeTxSummary(dbtx, w, &details[i]))
			}

			if details[0].Block.Height != -1 {
				blockHash := details[0].Block.Hash
				res.MinedTransactions = append(res.MinedTransactions, Block{
					Hash:         &blockHash,
					Height:       details[0].Block.Height,
					Timestamp:    details[0].Block.Time.Unix(),
					Transactions: txs,
				})
			} else {
				res.UnminedTransactions = txs
			}

			select {
			case <-cancel:
				return true, nil
			default:
				return false, nil
			}
		}

		return w.TxStore.RangeTransactions(txmgrNs, start, end, rangeFn)
	})
	return &res, err
}

// AccountResult is a single account result for the AccountsResult type.
type AccountResult struct {
	waddrmgr.AccountProperties
	TotalBalance btcutil.Amount
}

// AccountsResult is the resutl of the wallet's Accounts method.  See that
// method for more details.
type AccountsResult struct {
	Accounts           []AccountResult
	CurrentBlockHash   *chainhash.Hash
	CurrentBlockHeight int32
}

// Accounts returns the current names, numbers, and total balances of all
// accounts in the wallet restricted to a particular key scope.  The current
// chain tip is included in the result for atomicity reasons.
//
// TODO(jrick): Is the chain tip really needed, since only the total balances
// are included?
func (w *Wallet) Accounts(scope waddrmgr.KeyScope) (*AccountsResult, error) {
	manager, err := w.Manager.FetchScopedKeyManager(scope)
	if err != nil {
		return nil, err
	}

	var (
		accounts        []AccountResult
		syncBlockHash   *chainhash.Hash
		syncBlockHeight int32
	)
	err = walletdb.View(w.db, func(tx walletdb.ReadTx) error {
		addrmgrNs := tx.ReadBucket(waddrmgrNamespaceKey)
		txmgrNs := tx.ReadBucket(wtxmgrNamespaceKey)

		syncBlock := w.Manager.SyncedTo()
		syncBlockHash = &syncBlock.Hash
		syncBlockHeight = syncBlock.Height
		unspent, err := w.TxStore.UnspentOutputs(txmgrNs)
		if err != nil {
			return err
		}
		err = manager.ForEachAccount(addrmgrNs, func(acct uint32) error {
			props, err := manager.AccountProperties(addrmgrNs, acct)
			if err != nil {
				return err
			}
			accounts = append(accounts, AccountResult{
				AccountProperties: *props,
				// TotalBalance set below
			})
			return nil
		})
		if err != nil {
			return err
		}
		m := make(map[uint32]*btcutil.Amount)
		for i := range accounts {
			a := &accounts[i]
			m[a.AccountNumber] = &a.TotalBalance
		}
		for i := range unspent {
			output := unspent[i]
			var outputAcct uint32
			_, addrs, _, err := txscript.ExtractPkScriptAddrs(output.PkScript, w.chainParams)
			if err == nil && len(addrs) > 0 {
				_, outputAcct, err = w.Manager.AddrAccount(addrmgrNs, addrs[0])
			}
			if err == nil {
				amt, ok := m[outputAcct]
				if ok {
					*amt += output.Amount
				}
			}
		}
		return nil
	})
	return &AccountsResult{
		Accounts:           accounts,
		CurrentBlockHash:   syncBlockHash,
		CurrentBlockHeight: syncBlockHeight,
	}, err
}

// AccountBalanceResult is a single result for the Wallet.AccountBalances method.
type AccountBalanceResult struct {
	AccountNumber  uint32
	AccountName    string
	AccountBalance btcutil.Amount
}

// AccountBalances returns all accounts in the wallet and their balances.
// Balances are determined by excluding transactions that have not met
// requiredConfs confirmations.
func (w *Wallet) AccountBalances(scope waddrmgr.KeyScope,
	requiredConfs int32) ([]AccountBalanceResult, error) {

	manager, err := w.Manager.FetchScopedKeyManager(scope)
	if err != nil {
		return nil, err
	}

	var results []AccountBalanceResult
	err = walletdb.View(w.db, func(tx walletdb.ReadTx) error {
		addrmgrNs := tx.ReadBucket(waddrmgrNamespaceKey)
		txmgrNs := tx.ReadBucket(wtxmgrNamespaceKey)

		syncBlock := w.Manager.SyncedTo()

		// Fill out all account info except for the balances.
		lastAcct, err := manager.LastAccount(addrmgrNs)
		if err != nil {
			return err
		}
		results = make([]AccountBalanceResult, lastAcct+2)
		for i := range results[:len(results)-1] {
			accountName, err := manager.AccountName(addrmgrNs, uint32(i))
			if err != nil {
				return err
			}
			results[i].AccountNumber = uint32(i)
			results[i].AccountName = accountName
		}
		results[len(results)-1].AccountNumber = waddrmgr.ImportedAddrAccount
		results[len(results)-1].AccountName = waddrmgr.ImportedAddrAccountName

		// Fetch all unspent outputs, and iterate over them tallying each
		// account's balance where the output script pays to an account address
		// and the required number of confirmations is met.
		unspentOutputs, err := w.TxStore.UnspentOutputs(txmgrNs)
		if err != nil {
			return err
		}
		for i := range unspentOutputs {
			output := &unspentOutputs[i]
			if !confirmed(requiredConfs, output.Height, syncBlock.Height) {
				continue
			}
			if output.FromCoinBase && !confirmed(int32(w.ChainParams().CoinbaseMaturity),
				output.Height, syncBlock.Height) {
				continue
			}
			_, addrs, _, err := txscript.ExtractPkScriptAddrs(output.PkScript, w.chainParams)
			if err != nil || len(addrs) == 0 {
				continue
			}
			outputAcct, err := manager.AddrAccount(addrmgrNs, addrs[0])
			if err != nil {
				continue
			}
			switch {
			case outputAcct == waddrmgr.ImportedAddrAccount:
				results[len(results)-1].AccountBalance += output.Amount
			case outputAcct > lastAcct:
				return errors.New("waddrmgr.Manager.AddrAccount returned account " +
					"beyond recorded last account")
			default:
				results[outputAcct].AccountBalance += output.Amount
			}
		}
		return nil
	})
	return results, err
}

// creditSlice satisifies the sort.Interface interface to provide sorting
// transaction credits from oldest to newest.  Credits with the same receive
// time and mined in the same block are not guaranteed to be sorted by the order
// they appear in the block.  Credits from the same transaction are sorted by
// output index.
type creditSlice []wtxmgr.Credit

func (s creditSlice) Len() int {
	return len(s)
}

func (s creditSlice) Less(i, j int) bool {
	switch {
	// If both credits are from the same tx, sort by output index.
	case s[i].OutPoint.Hash == s[j].OutPoint.Hash:
		return s[i].OutPoint.Index < s[j].OutPoint.Index

	// If both transactions are unmined, sort by their received date.
	case s[i].Height == -1 && s[j].Height == -1:
		return s[i].Received.Before(s[j].Received)

	// Unmined (newer) txs always come last.
	case s[i].Height == -1:
		return false
	case s[j].Height == -1:
		return true

	// If both txs are mined in different blocks, sort by block height.
	default:
		return s[i].Height < s[j].Height
	}
}

func (s creditSlice) Swap(i, j int) {
	s[i], s[j] = s[j], s[i]
}

// ListUnspent returns a slice of objects representing the unspent wallet
// transactions fitting the given criteria. The confirmations will be more than
// minconf, less than maxconf and if addresses is populated only the addresses
// contained within it will be considered.  If we know nothing about a
// transaction an empty array will be returned.
func (w *Wallet) ListUnspent(minconf, maxconf int32,
	addresses map[string]struct{}) ([]*btcjson.ListUnspentResult, error) {

	var results []*btcjson.ListUnspentResult
	err := walletdb.View(w.db, func(tx walletdb.ReadTx) error {
		addrmgrNs := tx.ReadBucket(waddrmgrNamespaceKey)
		txmgrNs := tx.ReadBucket(wtxmgrNamespaceKey)

		syncBlock := w.Manager.SyncedTo()

		filter := len(addresses) != 0
		unspent, err := w.TxStore.UnspentOutputs(txmgrNs)
		if err != nil {
			return err
		}
		sort.Sort(sort.Reverse(creditSlice(unspent)))

		defaultAccountName := "default"

		results = make([]*btcjson.ListUnspentResult, 0, len(unspent))
		for i := range unspent {
			output := unspent[i]

			// Outputs with fewer confirmations than the minimum or more
			// confs than the maximum are excluded.
			confs := confirms(output.Height, syncBlock.Height)
			if confs < minconf || confs > maxconf {
				continue
			}

			// Only mature coinbase outputs are included.
			if output.FromCoinBase {
				target := int32(w.ChainParams().CoinbaseMaturity)
				if !confirmed(target, output.Height, syncBlock.Height) {
					continue
				}
			}

			// Exclude locked outputs from the result set.
			if w.LockedOutpoint(output.OutPoint) {
				continue
			}

			// Lookup the associated account for the output.  Use the
			// default account name in case there is no associated account
			// for some reason, although this should never happen.
			//
			// This will be unnecessary once transactions and outputs are
			// grouped under the associated account in the db.
			acctName := defaultAccountName
			sc, addrs, _, err := txscript.ExtractPkScriptAddrs(
				output.PkScript, w.chainParams)
			if err != nil {
				continue
			}
			if len(addrs) > 0 {
				smgr, acct, err := w.Manager.AddrAccount(addrmgrNs, addrs[0])
				if err == nil {
					s, err := smgr.AccountName(addrmgrNs, acct)
					if err == nil {
						acctName = s
					}
				}
			}

			if filter {
				for _, addr := range addrs {
					_, ok := addresses[addr.EncodeAddress()]
					if ok {
						goto include
					}
				}
				continue
			}

		include:
			// At the moment watch-only addresses are not supported, so all
			// recorded outputs that are not multisig are "spendable".
			// Multisig outputs are only "spendable" if all keys are
			// controlled by this wallet.
			//
			// TODO: Each case will need updates when watch-only addrs
			// is added.  For P2PK, P2PKH, and P2SH, the address must be
			// looked up and not be watching-only.  For multisig, all
			// pubkeys must belong to the manager with the associated
			// private key (currently it only checks whether the pubkey
			// exists, since the private key is required at the moment).
			var spendable bool
		scSwitch:
			switch sc {
			case txscript.PubKeyHashTy:
				spendable = true
			case txscript.PubKeyTy:
				spendable = true
			case txscript.WitnessV0ScriptHashTy:
				spendable = true
			case txscript.WitnessV0PubKeyHashTy:
				spendable = true
			case txscript.MultiSigTy:
				for _, a := range addrs {
					_, err := w.Manager.Address(addrmgrNs, a)
					if err == nil {
						continue
					}
					if waddrmgr.IsError(err, waddrmgr.ErrAddressNotFound) {
						break scSwitch
					}
					return err
				}
				spendable = true
			}

			result := &btcjson.ListUnspentResult{
				TxID:          output.OutPoint.Hash.String(),
				Vout:          output.OutPoint.Index,
				Account:       acctName,
				ScriptPubKey:  hex.EncodeToString(output.PkScript),
				Amount:        output.Amount.ToBTC(),
				Confirmations: int64(confs),
				Spendable:     spendable,
			}

			// BUG: this should be a JSON array so that all
			// addresses can be included, or removed (and the
			// caller extracts addresses from the pkScript).
			if len(addrs) > 0 {
				result.Address = addrs[0].EncodeAddress()
			}

			results = append(results, result)
		}
		return nil
	})
	return results, err
}

// DumpPrivKeys returns the WIF-encoded private keys for all addresses with
// private keys in a wallet.
func (w *Wallet) DumpPrivKeys() ([]string, error) {
	var privkeys []string
	err := walletdb.View(w.db, func(tx walletdb.ReadTx) error {
		addrmgrNs := tx.ReadBucket(waddrmgrNamespaceKey)
		// Iterate over each active address, appending the private key to
		// privkeys.
		return w.Manager.ForEachActiveAddress(addrmgrNs, func(addr btcutil.Address) error {
			ma, err := w.Manager.Address(addrmgrNs, addr)
			if err != nil {
				return err
			}

			// Only those addresses with keys needed.
			pka, ok := ma.(waddrmgr.ManagedPubKeyAddress)
			if !ok {
				return nil
			}

			wif, err := pka.ExportPrivKey()
			if err != nil {
				// It would be nice to zero out the array here. However,
				// since strings in go are immutable, and we have no
				// control over the caller I don't think we can. :(
				return err
			}
			privkeys = append(privkeys, wif.String())
			return nil
		})
	})
	return privkeys, err
}

// DumpWIFPrivateKey returns the WIF encoded private key for a
// single wallet address.
func (w *Wallet) DumpWIFPrivateKey(addr btcutil.Address) (string, error) {
	var maddr waddrmgr.ManagedAddress
	err := walletdb.View(w.db, func(tx walletdb.ReadTx) error {
		waddrmgrNs := tx.ReadBucket(waddrmgrNamespaceKey)
		// Get private key from wallet if it exists.
		var err error
		maddr, err = w.Manager.Address(waddrmgrNs, addr)
		return err
	})
	if err != nil {
		return "", err
	}

	pka, ok := maddr.(waddrmgr.ManagedPubKeyAddress)
	if !ok {
		return "", fmt.Errorf("address %s is not a key type", addr)
	}

	wif, err := pka.ExportPrivKey()
	if err != nil {
		return "", err
	}
	return wif.String(), nil
}

// ImportPrivateKey imports a private key to the wallet and writes the new
// wallet to disk.
//
// NOTE: If a block stamp is not provided, then the wallet's birthday will be
// set to the genesis block of the corresponding chain.
func (w *Wallet) ImportPrivateKey(scope waddrmgr.KeyScope, wif *btcutil.WIF,
	bs *waddrmgr.BlockStamp, rescan bool) (string, error) {

	manager, err := w.Manager.FetchScopedKeyManager(scope)
	if err != nil {
		return "", err
	}

	// The starting block for the key is the genesis block unless otherwise
	// specified.
	if bs == nil {
		bs = &waddrmgr.BlockStamp{
			Hash:      *w.chainParams.GenesisHash,
			Height:    0,
			Timestamp: w.chainParams.GenesisBlock.Header.Timestamp,
		}
	} else if bs.Timestamp.IsZero() {
		// Only update the new birthday time from default value if we
		// actually have timestamp info in the header.
		header, err := w.chainClient.GetBlockHeader(&bs.Hash)
		if err == nil {
			bs.Timestamp = header.Timestamp
		}
	}

	// Attempt to import private key into wallet.
	var addr btcutil.Address
	var props *waddrmgr.AccountProperties
	err = walletdb.Update(w.db, func(tx walletdb.ReadWriteTx) error {
		addrmgrNs := tx.ReadWriteBucket(waddrmgrNamespaceKey)
		maddr, err := manager.ImportPrivateKey(addrmgrNs, wif, bs)
		if err != nil {
			return err
		}
		addr = maddr.Address()
		props, err = manager.AccountProperties(
			addrmgrNs, waddrmgr.ImportedAddrAccount,
		)
		if err != nil {
			return err
		}

		// We'll only update our birthday with the new one if it is
		// before our current one. Otherwise, if we do, we can
		// potentially miss detecting relevant chain events that
		// occurred between them while rescanning.
		birthdayBlock, _, err := w.Manager.BirthdayBlock(addrmgrNs)
		if err != nil {
			return err
		}
		if bs.Height >= birthdayBlock.Height {
			return nil
		}

		err = w.Manager.SetBirthday(addrmgrNs, bs.Timestamp)
		if err != nil {
			return err
		}

		// To ensure this birthday block is correct, we'll mark it as
		// unverified to prompt a sanity check at the next restart to
		// ensure it is correct as it was provided by the caller.
		return w.Manager.SetBirthdayBlock(addrmgrNs, *bs, false)
	})
	if err != nil {
		return "", err
	}

	// Rescan blockchain for transactions with txout scripts paying to the
	// imported address.
	if rescan {
		job := &RescanJob{
			Addrs:      []btcutil.Address{addr},
			OutPoints:  nil,
			BlockStamp: *bs,
		}

		// Submit rescan job and log when the import has completed.
		// Do not block on finishing the rescan.  The rescan success
		// or failure is logged elsewhere, and the channel is not
		// required to be read, so discard the return value.
		_ = w.SubmitRescan(job)
	} else {
		err := w.chainClient.NotifyReceived([]btcutil.Address{addr})
		if err != nil {
			return "", fmt.Errorf("Failed to subscribe for address ntfns for "+
				"address %s: %s", addr.EncodeAddress(), err)
		}
	}

	addrStr := addr.EncodeAddress()
	log.Infof("Imported payment address %s", addrStr)

	w.NtfnServer.notifyAccountProperties(props)

	// Return the payment address string of the imported private key.
	return addrStr, nil
}

// LockedOutpoint returns whether an outpoint has been marked as locked and
// should not be used as an input for created transactions.
func (w *Wallet) LockedOutpoint(op wire.OutPoint) bool {
	_, locked := w.lockedOutpoints[op]
	return locked
}

// LockOutpoint marks an outpoint as locked, that is, it should not be used as
// an input for newly created transactions.
func (w *Wallet) LockOutpoint(op wire.OutPoint) {
	w.lockedOutpoints[op] = struct{}{}
}

// UnlockOutpoint marks an outpoint as unlocked, that is, it may be used as an
// input for newly created transactions.
func (w *Wallet) UnlockOutpoint(op wire.OutPoint) {
	delete(w.lockedOutpoints, op)
}

// ResetLockedOutpoints resets the set of locked outpoints so all may be used
// as inputs for new transactions.
func (w *Wallet) ResetLockedOutpoints() {
	w.lockedOutpoints = map[wire.OutPoint]struct{}{}
}

// LockedOutpoints returns a slice of currently locked outpoints.  This is
// intended to be used by marshaling the result as a JSON array for
// listlockunspent RPC results.
func (w *Wallet) LockedOutpoints() []btcjson.TransactionInput {
	locked := make([]btcjson.TransactionInput, len(w.lockedOutpoints))
	i := 0
	for op := range w.lockedOutpoints {
		locked[i] = btcjson.TransactionInput{
			Txid: op.Hash.String(),
			Vout: op.Index,
		}
		i++
	}
	return locked
}

// resendUnminedTxs iterates through all transactions that spend from wallet
// credits that are not known to have been mined into a block, and attempts
// to send each to the chain server for relay.
func (w *Wallet) resendUnminedTxs() {
	var txs []*wire.MsgTx
	err := walletdb.View(w.db, func(tx walletdb.ReadTx) error {
		txmgrNs := tx.ReadBucket(wtxmgrNamespaceKey)
		var err error
		txs, err = w.TxStore.UnminedTxs(txmgrNs)
		return err
	})
	if err != nil {
		log.Errorf("Unable to retrieve unconfirmed transactions to "+
			"resend: %v", err)
		return
	}

	for _, tx := range txs {
		txHash, err := w.publishTransaction(tx)
		if err != nil {
			log.Debugf("Unable to rebroadcast transaction %v: %v",
				tx.TxHash(), err)
			continue
		}

		log.Debugf("Successfully rebroadcast unconfirmed transaction %v",
			txHash)
	}
}

// SortedActivePaymentAddresses returns a slice of all active payment
// addresses in a wallet.
func (w *Wallet) SortedActivePaymentAddresses() ([]string, error) {
	var addrStrs []string
	err := walletdb.View(w.db, func(tx walletdb.ReadTx) error {
		addrmgrNs := tx.ReadBucket(waddrmgrNamespaceKey)
		return w.Manager.ForEachActiveAddress(addrmgrNs, func(addr btcutil.Address) error {
			addrStrs = append(addrStrs, addr.EncodeAddress())
			return nil
		})
	})
	if err != nil {
		return nil, err
	}

	sort.Sort(sort.StringSlice(addrStrs))
	return addrStrs, nil
}

// NewAddress returns the next external chained address for a wallet.
func (w *Wallet) NewAddress(account uint32,
	scope waddrmgr.KeyScope) (btcutil.Address, error) {

	chainClient, err := w.requireChainClient()
	if err != nil {
		return nil, err
	}

	var (
		addr  btcutil.Address
		props *waddrmgr.AccountProperties
	)
	err = walletdb.Update(w.db, func(tx walletdb.ReadWriteTx) error {
		addrmgrNs := tx.ReadWriteBucket(waddrmgrNamespaceKey)
		var err error
		addr, props, err = w.newAddress(addrmgrNs, account, scope)
		return err
	})
	if err != nil {
		return nil, err
	}

	// Notify the rpc server about the newly created address.
	err = chainClient.NotifyReceived([]btcutil.Address{addr})
	if err != nil {
		return nil, err
	}

	w.NtfnServer.notifyAccountProperties(props)

	return addr, nil
}

func (w *Wallet) newAddress(addrmgrNs walletdb.ReadWriteBucket, account uint32,
	scope waddrmgr.KeyScope) (btcutil.Address, *waddrmgr.AccountProperties, error) {

	manager, err := w.Manager.FetchScopedKeyManager(scope)
	if err != nil {
		return nil, nil, err
	}

	// Get next address from wallet.
	addrs, err := manager.NextExternalAddresses(addrmgrNs, account, 1)
	if err != nil {
		return nil, nil, err
	}

	props, err := manager.AccountProperties(addrmgrNs, account)
	if err != nil {
		log.Errorf("Cannot fetch account properties for notification "+
			"after deriving next external address: %v", err)
		return nil, nil, err
	}

	return addrs[0].Address(), props, nil
}

// NewChangeAddress returns a new change address for a wallet.
func (w *Wallet) NewChangeAddress(account uint32,
	scope waddrmgr.KeyScope) (btcutil.Address, error) {

	chainClient, err := w.requireChainClient()
	if err != nil {
		return nil, err
	}

	var addr btcutil.Address
	err = walletdb.Update(w.db, func(tx walletdb.ReadWriteTx) error {
		addrmgrNs := tx.ReadWriteBucket(waddrmgrNamespaceKey)
		var err error
		addr, err = w.newChangeAddress(addrmgrNs, account)
		return err
	})
	if err != nil {
		return nil, err
	}

	// Notify the rpc server about the newly created address.
	err = chainClient.NotifyReceived([]btcutil.Address{addr})
	if err != nil {
		return nil, err
	}

	return addr, nil
}

// newChangeAddress returns a new change address for the wallet.
//
// NOTE: This method requires the caller to use the backend's NotifyReceived
// method in order to detect when an on-chain transaction pays to the address
// being created.
func (w *Wallet) newChangeAddress(addrmgrNs walletdb.ReadWriteBucket,
	account uint32) (btcutil.Address, error) {

	// As we're making a change address, we'll fetch the type of manager
	// that is able to make p2wkh output as they're the most efficient.
	scopes := w.Manager.ScopesForExternalAddrType(
		waddrmgr.WitnessPubKey,
	)
	manager, err := w.Manager.FetchScopedKeyManager(scopes[0])
	if err != nil {
		return nil, err
	}

	// Get next chained change address from wallet for account.
	addrs, err := manager.NextInternalAddresses(addrmgrNs, account, 1)
	if err != nil {
		return nil, err
	}

	return addrs[0].Address(), nil
}

// confirmed checks whether a transaction at height txHeight has met minconf
// confirmations for a blockchain at height curHeight.
func confirmed(minconf, txHeight, curHeight int32) bool {
	return confirms(txHeight, curHeight) >= minconf
}

// confirms returns the number of confirmations for a transaction in a block at
// height txHeight (or -1 for an unconfirmed tx) given the chain height
// curHeight.
func confirms(txHeight, curHeight int32) int32 {
	switch {
	case txHeight == -1, txHeight > curHeight:
		return 0
	default:
		return curHeight - txHeight + 1
	}
}

// AccountTotalReceivedResult is a single result for the
// Wallet.TotalReceivedForAccounts method.
type AccountTotalReceivedResult struct {
	AccountNumber    uint32
	AccountName      string
	TotalReceived    btcutil.Amount
	LastConfirmation int32
}

// TotalReceivedForAccounts iterates through a wallet's transaction history,
// returning the total amount of Bitcoin received for all accounts.
func (w *Wallet) TotalReceivedForAccounts(scope waddrmgr.KeyScope,
	minConf int32) ([]AccountTotalReceivedResult, error) {

	manager, err := w.Manager.FetchScopedKeyManager(scope)
	if err != nil {
		return nil, err
	}

	var results []AccountTotalReceivedResult
	err = walletdb.View(w.db, func(tx walletdb.ReadTx) error {
		addrmgrNs := tx.ReadBucket(waddrmgrNamespaceKey)
		txmgrNs := tx.ReadBucket(wtxmgrNamespaceKey)

		syncBlock := w.Manager.SyncedTo()

		err := manager.ForEachAccount(addrmgrNs, func(account uint32) error {
			accountName, err := manager.AccountName(addrmgrNs, account)
			if err != nil {
				return err
			}
			results = append(results, AccountTotalReceivedResult{
				AccountNumber: account,
				AccountName:   accountName,
			})
			return nil
		})
		if err != nil {
			return err
		}

		var stopHeight int32

		if minConf > 0 {
			stopHeight = syncBlock.Height - minConf + 1
		} else {
			stopHeight = -1
		}

		rangeFn := func(details []wtxmgr.TxDetails) (bool, error) {
			for i := range details {
				detail := &details[i]
				for _, cred := range detail.Credits {
					pkScript := detail.MsgTx.TxOut[cred.Index].PkScript
					var outputAcct uint32
					_, addrs, _, err := txscript.ExtractPkScriptAddrs(pkScript, w.chainParams)
					if err == nil && len(addrs) > 0 {
						_, outputAcct, err = w.Manager.AddrAccount(addrmgrNs, addrs[0])
					}
					if err == nil {
						acctIndex := int(outputAcct)
						if outputAcct == waddrmgr.ImportedAddrAccount {
							acctIndex = len(results) - 1
						}
						res := &results[acctIndex]
						res.TotalReceived += cred.Amount
						res.LastConfirmation = confirms(
							detail.Block.Height, syncBlock.Height)
					}
				}
			}
			return false, nil
		}
		return w.TxStore.RangeTransactions(txmgrNs, 0, stopHeight, rangeFn)
	})
	return results, err
}

// TotalReceivedForAddr iterates through a wallet's transaction history,
// returning the total amount of bitcoins received for a single wallet
// address.
func (w *Wallet) TotalReceivedForAddr(addr btcutil.Address, minConf int32) (btcutil.Amount, error) {
	var amount btcutil.Amount
	err := walletdb.View(w.db, func(tx walletdb.ReadTx) error {
		txmgrNs := tx.ReadBucket(wtxmgrNamespaceKey)

		syncBlock := w.Manager.SyncedTo()

		var (
			addrStr    = addr.EncodeAddress()
			stopHeight int32
		)

		if minConf > 0 {
			stopHeight = syncBlock.Height - minConf + 1
		} else {
			stopHeight = -1
		}
		rangeFn := func(details []wtxmgr.TxDetails) (bool, error) {
			for i := range details {
				detail := &details[i]
				for _, cred := range detail.Credits {
					pkScript := detail.MsgTx.TxOut[cred.Index].PkScript
					_, addrs, _, err := txscript.ExtractPkScriptAddrs(pkScript,
						w.chainParams)
					// An error creating addresses from the output script only
					// indicates a non-standard script, so ignore this credit.
					if err != nil {
						continue
					}
					for _, a := range addrs {
						if addrStr == a.EncodeAddress() {
							amount += cred.Amount
							break
						}
					}
				}
			}
			return false, nil
		}
		return w.TxStore.RangeTransactions(txmgrNs, 0, stopHeight, rangeFn)
	})
	return amount, err
}

// SendOutputs creates and sends payment transactions. It returns the
// transaction upon success.
func (w *Wallet) SendOutputs(outputs []*wire.TxOut, account uint32,
	minconf int32, satPerKb btcutil.Amount) (*wire.MsgTx, error) {

	// Ensure the outputs to be created adhere to the network's consensus
	// rules.
	for _, output := range outputs {
		err := txrules.CheckOutput(
			output, txrules.DefaultRelayFeePerKb,
		)
		if err != nil {
			return nil, err
		}
	}

	// Create the transaction and broadcast it to the network. The
	// transaction will be added to the database in order to ensure that we
	// continue to re-broadcast the transaction upon restarts until it has
	// been confirmed.
	createdTx, err := w.CreateSimpleTx(
		account, outputs, minconf, satPerKb, false,
	)
	if err != nil {
		return nil, err
	}

	txHash, err := w.reliablyPublishTransaction(createdTx.Tx)
	if err != nil {
		return nil, err
	}

	// Sanity check on the returned tx hash.
	if *txHash != createdTx.Tx.TxHash() {
		return nil, errors.New("tx hash mismatch")
	}

	return createdTx.Tx, nil
}

// SignatureError records the underlying error when validating a transaction
// input signature.
type SignatureError struct {
	InputIndex uint32
	Error      error
}

// SignTransaction uses secrets of the wallet, as well as additional secrets
// passed in by the caller, to create and add input signatures to a transaction.
//
// Transaction input script validation is used to confirm that all signatures
// are valid.  For any invalid input, a SignatureError is added to the returns.
// The final error return is reserved for unexpected or fatal errors, such as
// being unable to determine a previous output script to redeem.
//
// The transaction pointed to by tx is modified by this function.
func (w *Wallet) SignTransaction(tx *wire.MsgTx, hashType txscript.SigHashType,
	additionalPrevScripts map[wire.OutPoint][]byte,
	additionalKeysByAddress map[string]*btcutil.WIF,
	p2shRedeemScriptsByAddress map[string][]byte) ([]SignatureError, error) {

	var signErrors []SignatureError
	err := walletdb.View(w.db, func(dbtx walletdb.ReadTx) error {
		addrmgrNs := dbtx.ReadBucket(waddrmgrNamespaceKey)
		txmgrNs := dbtx.ReadBucket(wtxmgrNamespaceKey)

		for i, txIn := range tx.TxIn {
			prevOutScript, ok := additionalPrevScripts[txIn.PreviousOutPoint]
			if !ok {
				prevHash := &txIn.PreviousOutPoint.Hash
				prevIndex := txIn.PreviousOutPoint.Index
				txDetails, err := w.TxStore.TxDetails(txmgrNs, prevHash)
				if err != nil {
					return fmt.Errorf("cannot query previous transaction "+
						"details for %v: %v", txIn.PreviousOutPoint, err)
				}
				if txDetails == nil {
					return fmt.Errorf("%v not found",
						txIn.PreviousOutPoint)
				}
				prevOutScript = txDetails.MsgTx.TxOut[prevIndex].PkScript
			}

			// Set up our callbacks that we pass to txscript so it can
			// look up the appropriate keys and scripts by address.
			getKey := txscript.KeyClosure(func(addr btcutil.Address) (*btcec.PrivateKey, bool, error) {
				if len(additionalKeysByAddress) != 0 {
					addrStr := addr.EncodeAddress()
					wif, ok := additionalKeysByAddress[addrStr]
					if !ok {
						return nil, false,
							errors.New("no key for address")
					}
					return wif.PrivKey, wif.CompressPubKey, nil
				}
				address, err := w.Manager.Address(addrmgrNs, addr)
				if err != nil {
					return nil, false, err
				}

				pka, ok := address.(waddrmgr.ManagedPubKeyAddress)
				if !ok {
					return nil, false, fmt.Errorf("address %v is not "+
						"a pubkey address", address.Address().EncodeAddress())
				}

				key, err := pka.PrivKey()
				if err != nil {
					return nil, false, err
				}

				return key, pka.Compressed(), nil
			})
			getScript := txscript.ScriptClosure(func(addr btcutil.Address) ([]byte, error) {
				// If keys were provided then we can only use the
				// redeem scripts provided with our inputs, too.
				if len(additionalKeysByAddress) != 0 {
					addrStr := addr.EncodeAddress()
					script, ok := p2shRedeemScriptsByAddress[addrStr]
					if !ok {
						return nil, errors.New("no script for address")
					}
					return script, nil
				}
				address, err := w.Manager.Address(addrmgrNs, addr)
				if err != nil {
					return nil, err
				}
				sa, ok := address.(waddrmgr.ManagedScriptAddress)
				if !ok {
					return nil, errors.New("address is not a script" +
						" address")
				}

				return sa.Script()
			})

			// SigHashSingle inputs can only be signed if there's a
			// corresponding output. However this could be already signed,
			// so we always verify the output.
			if (hashType&txscript.SigHashSingle) !=
				txscript.SigHashSingle || i < len(tx.TxOut) {

				script, err := txscript.SignTxOutput(w.ChainParams(),
					tx, i, prevOutScript, hashType, getKey,
					getScript, txIn.SignatureScript)
				// Failure to sign isn't an error, it just means that
				// the tx isn't complete.
				if err != nil {
					signErrors = append(signErrors, SignatureError{
						InputIndex: uint32(i),
						Error:      err,
					})
					continue
				}
				txIn.SignatureScript = script
			}

			// Either it was already signed or we just signed it.
			// Find out if it is completely satisfied or still needs more.
			vm, err := txscript.NewEngine(prevOutScript, tx, i,
				txscript.StandardVerifyFlags, nil, nil, 0)
			if err == nil {
				err = vm.Execute()
			}
			if err != nil {
				signErrors = append(signErrors, SignatureError{
					InputIndex: uint32(i),
					Error:      err,
				})
			}
		}
		return nil
	})
	return signErrors, err
}

// PublishTransaction sends the transaction to the consensus RPC server so it
// can be propagated to other nodes and eventually mined.
//
// This function is unstable and will be removed once syncing code is moved out
// of the wallet.
func (w *Wallet) PublishTransaction(tx *wire.MsgTx) error {
	_, err := w.reliablyPublishTransaction(tx)
	return err
}

// reliablyPublishTransaction is a superset of publishTransaction which contains
// the primary logic required for publishing a transaction, updating the
// relevant database state, and finally possible removing the transaction from
// the database (along with cleaning up all inputs used, and outputs created) if
// the transaction is rejected by the backend.
func (w *Wallet) reliablyPublishTransaction(tx *wire.MsgTx) (*chainhash.Hash, error) {
	chainClient, err := w.requireChainClient()
	if err != nil {
		return nil, err
	}

	// As we aim for this to be general reliable transaction broadcast API,
	// we'll write this tx to disk as an unconfirmed transaction. This way,
	// upon restarts, we'll always rebroadcast it, and also add it to our
	// set of records.
	txRec, err := wtxmgr.NewTxRecordFromMsgTx(tx, time.Now())
	if err != nil {
		return nil, err
	}
	err = walletdb.Update(w.db, func(dbTx walletdb.ReadWriteTx) error {
		return w.addRelevantTx(dbTx, txRec, nil)
	})
	if err != nil {
		return nil, err
	}

	// We'll also ask to be notified of the transaction once it confirms
	// on-chain. This is done outside of the database transaction to prevent
	// backend interaction within it.
	//
	// NOTE: In some cases, it's possible that the transaction to be
	// broadcast is not directly relevant to the user's wallet, e.g.,
	// multisig. In either case, we'll still ask to be notified of when it
	// confirms to maintain consistency.
	//
	// TODO(wilmer): import script as external if the address does not
	// belong to the wallet to handle confs during restarts?
	for _, txOut := range tx.TxOut {
		_, addrs, _, err := txscript.ExtractPkScriptAddrs(
			txOut.PkScript, w.chainParams,
		)
		if err != nil {
			// Non-standard outputs can safely be skipped because
			// they're not supported by the wallet.
			continue
		}

		if err := chainClient.NotifyReceived(addrs); err != nil {
			return nil, err
		}
	}

	return w.publishTransaction(tx)
}

// publishTransaction attempts to send an unconfirmed transaction to the
// wallet's current backend. In the event that sending the transaction fails for
// whatever reason, it will be removed from the wallet's unconfirmed transaction
// store.
func (w *Wallet) publishTransaction(tx *wire.MsgTx) (*chainhash.Hash, error) {
	chainClient, err := w.requireChainClient()
	if err != nil {
		return nil, err
	}

	txid, err := chainClient.SendRawTransaction(tx, false)

	// Determine if this was an RPC error thrown due to the transaction
	// already confirming.
	var rpcTxConfirmed bool
	if rpcErr, ok := err.(*btcjson.RPCError); ok {
		rpcTxConfirmed = rpcErr.Code == btcjson.ErrRPCTxAlreadyInChain
	}

	switch {
	case err == nil:
		return txid, nil

	// Since we have different backends that can be used with the wallet,
	// we'll need to check specific errors for each one.
	//
	// If the transaction is already in the mempool, we can just return now.
	//
	// This error is returned when broadcasting/sending a transaction to a
	// btcd node that already has it in their mempool.
	case strings.Contains(
		strings.ToLower(err.Error()), "already have transaction",
	):
		fallthrough

	// This error is returned when broadcasting a transaction to a bitcoind
	// node that already has it in their mempool.
	case strings.Contains(
		strings.ToLower(err.Error()), "txn-already-in-mempool",
	):
		return txid, nil

	// If the transaction has already confirmed, we can safely remove it
	// from the unconfirmed store as it should already exist within the
	// confirmed store. We'll avoid returning an error as the broadcast was
	// in a sense successful.
	//
	// This error is returned when sending a transaction that has already
	// confirmed to a btcd/bitcoind node over RPC.
	case rpcTxConfirmed:
		fallthrough

	// This error is returned when broadcasting a transaction that has
	// already confirmed to a btcd node over the P2P network.
	case strings.Contains(
		strings.ToLower(err.Error()), "transaction already exists",
	):
		fallthrough

	// This error is returned when broadcasting a transaction that has
	// already confirmed to a bitcoind node over the P2P network.
	case strings.Contains(strings.ToLower(err.Error()), "txn-already-known"):
		dbErr := walletdb.Update(w.db, func(dbTx walletdb.ReadWriteTx) error {
			txmgrNs := dbTx.ReadWriteBucket(wtxmgrNamespaceKey)
			txRec, err := wtxmgr.NewTxRecordFromMsgTx(tx, time.Now())
			if err != nil {
				return err
			}
			return w.TxStore.RemoveUnminedTx(txmgrNs, txRec)
		})
		if dbErr != nil {
			log.Warnf("Unable to remove confirmed transaction %v "+
				"from unconfirmed store: %v", tx.TxHash(), dbErr)
		}

		return txid, nil

	// If the transaction was rejected for whatever other reason, then we'll
	// remove it from the transaction store, as otherwise, we'll attempt to
	// continually re-broadcast it, and the UTXO state of the wallet won't
	// be accurate.
	default:
		dbErr := walletdb.Update(w.db, func(dbTx walletdb.ReadWriteTx) error {
			txmgrNs := dbTx.ReadWriteBucket(wtxmgrNamespaceKey)
			txRec, err := wtxmgr.NewTxRecordFromMsgTx(tx, time.Now())
			if err != nil {
				return err
			}
			return w.TxStore.RemoveUnminedTx(txmgrNs, txRec)
		})
		if dbErr != nil {
			log.Warnf("Unable to remove invalid transaction %v: %v",
				tx.TxHash(), dbErr)
		} else {
			log.Infof("Removed invalid transaction: %v",
				spew.Sdump(tx))
		}

		return nil, err
	}
}

// ChainParams returns the network parameters for the blockchain the wallet
// belongs to.
func (w *Wallet) ChainParams() *chaincfg.Params {
	return w.chainParams
}

// Database returns the underlying walletdb database. This method is provided
// in order to allow applications wrapping btcwallet to store app-specific data
// with the wallet's database.
func (w *Wallet) Database() walletdb.DB {
	return w.db
}

// Create creates an new wallet, writing it to an empty database.  If the passed
// seed is non-nil, it is used.  Otherwise, a secure random seed of the
// recommended length is generated.
func Create(db walletdb.DB, pubPass, privPass, seed []byte, params *chaincfg.Params,
	birthday time.Time) error {

	// If a seed was provided, ensure that it is of valid length. Otherwise,
	// we generate a random seed for the wallet with the recommended seed
	// length.
	if seed == nil {
		hdSeed, err := hdkeychain.GenerateSeed(
			hdkeychain.RecommendedSeedLen)
		if err != nil {
			return err
		}
		seed = hdSeed
	}
	if len(seed) < hdkeychain.MinSeedBytes ||
		len(seed) > hdkeychain.MaxSeedBytes {
		return hdkeychain.ErrInvalidSeedLen
	}

	return walletdb.Update(db, func(tx walletdb.ReadWriteTx) error {
		addrmgrNs, err := tx.CreateTopLevelBucket(waddrmgrNamespaceKey)
		if err != nil {
			return err
		}
		txmgrNs, err := tx.CreateTopLevelBucket(wtxmgrNamespaceKey)
		if err != nil {
			return err
		}

		err = waddrmgr.Create(
			addrmgrNs, seed, pubPass, privPass, params, nil,
			birthday,
		)
		if err != nil {
			return err
		}
		return wtxmgr.Create(txmgrNs)
	})
}

// Open loads an already-created wallet from the passed database and namespaces.
func Open(db walletdb.DB, pubPass []byte, cbs *waddrmgr.OpenCallbacks,
	params *chaincfg.Params, recoveryWindow uint32) (*Wallet, error) {

	var (
		addrMgr *waddrmgr.Manager
		txMgr   *wtxmgr.Store
	)

	// Before attempting to open the wallet, we'll check if there are any
	// database upgrades for us to proceed. We'll also create our references
	// to the address and transaction managers, as they are backed by the
	// database.
	err := walletdb.Update(db, func(tx walletdb.ReadWriteTx) error {
		addrMgrBucket := tx.ReadWriteBucket(waddrmgrNamespaceKey)
		if addrMgrBucket == nil {
			return errors.New("missing address manager namespace")
		}
		txMgrBucket := tx.ReadWriteBucket(wtxmgrNamespaceKey)
		if txMgrBucket == nil {
			return errors.New("missing transaction manager namespace")
		}

		addrMgrUpgrader := waddrmgr.NewMigrationManager(addrMgrBucket)
		txMgrUpgrader := wtxmgr.NewMigrationManager(txMgrBucket)
		err := migration.Upgrade(txMgrUpgrader, addrMgrUpgrader)
		if err != nil {
			return err
		}

		addrMgr, err = waddrmgr.Open(addrMgrBucket, pubPass, params)
		if err != nil {
			return err
		}
		txMgr, err = wtxmgr.Open(txMgrBucket, params)
		if err != nil {
			return err
		}

		return nil
	})
	if err != nil {
		return nil, err
	}

	log.Infof("Opened wallet") // TODO: log balance? last sync height?

	w := &Wallet{
		publicPassphrase:    pubPass,
		db:                  db,
		Manager:             addrMgr,
		TxStore:             txMgr,
		lockedOutpoints:     map[wire.OutPoint]struct{}{},
		recoveryWindow:      recoveryWindow,
		rescanAddJob:        make(chan *RescanJob),
		rescanBatch:         make(chan *rescanBatch),
		rescanNotifications: make(chan interface{}),
		rescanProgress:      make(chan *RescanProgressMsg),
		rescanFinished:      make(chan *RescanFinishedMsg),
		createTxRequests:    make(chan createTxRequest),
		unlockRequests:      make(chan unlockRequest),
		lockRequests:        make(chan struct{}),
		holdUnlockRequests:  make(chan chan heldUnlock),
		lockState:           make(chan bool),
		changePassphrase:    make(chan changePassphraseRequest),
		changePassphrases:   make(chan changePassphrasesRequest),
		chainParams:         params,
		quit:                make(chan struct{}),
	}

	w.NtfnServer = newNotificationServer(w)
	w.TxStore.NotifyUnspent = func(hash *chainhash.Hash, index uint32) {
		w.NtfnServer.notifyUnspentOutput(0, hash, index)
	}

	return w, nil
}<|MERGE_RESOLUTION|>--- conflicted
+++ resolved
@@ -586,31 +586,12 @@
 			continue
 		}
 
-<<<<<<< HEAD
-		return nil
-	})
-	if err != nil && err != errDone {
-		tx.Rollback()
-		return nil, err
-	}
-
-	// If a birthday stamp has yet to be found, we'll return an error
-	// indicating so, but only if this is a live chain like it is the case
-	// with testnet and mainnet.
-	// TODO: yuraolex, mock only for time being
-	if birthdayStamp == nil && (false && !w.isDevEnv()) {
-		tx.Rollback()
-		return nil, fmt.Errorf("did not find a suitable birthday "+
-			"block with a timestamp greater than %v", birthday)
-	}
-=======
 		// The birthday is more than 2 hours before the block's
 		// timestamp, so look for a higher block.
 		if header.Timestamp.Sub(birthday) < -birthdayBlockDelta {
 			left = mid
 			continue
 		}
->>>>>>> de02d6fd
 
 		birthdayBlock = &waddrmgr.BlockStamp{
 			Hash:      *hash,
